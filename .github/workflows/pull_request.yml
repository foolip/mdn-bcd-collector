--- conflicted
+++ resolved
@@ -14,42 +14,22 @@
     name: Test (${{ matrix.name }})
     runs-on: ${{ matrix.runs-on }}
     steps:
-<<<<<<< HEAD
-      - uses: actions/checkout@v2
-      - uses: actions/setup-node@v2
-        with:
-          node-version: 16
-      - run: yarn install --frozen-lockfile
-      - run: yarn lint
-      - run: yarn build
-      - run: yarn unittest
-      # ensure we can start the server without dev dependencies
-      - name: production smoke test
-        run: |
-          yarn install --frozen-lockfile
-          cp secrets.sample.json secrets.json
-          yarn start &
-          npx wait-on -t 10000 -v http://localhost:8080
-        env:
-          NODE_ENV: production
-=======
     - uses: actions/checkout@v2
     - uses: actions/setup-node@v2
       with:
         node-version: 16
-    - run: npm ci
-    - run: npm run lint
-    - run: npm run build
-    - run: npm run unittest
+    - run: yarn install --frozen-lockfile
+    - run: yarn lint
+    - run: yarn build
+    - run: yarn unittest
     # ensure we can start the server without dev dependencies
     - name: production smoke test
       run: |
-        npm ci
+        yarn install --frozen-lockfile
         cp secrets.sample.json secrets.json
-        npm start &
+        yarn start &
         npx wait-on -t 10000 -v http://localhost:8080
       env:
         NODE_ENV: production
->>>>>>> a277f42c
 env:
   FORCE_COLOR: 3