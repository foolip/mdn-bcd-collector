--- conflicted
+++ resolved
@@ -11,13 +11,8 @@
 ## Setup
 
 ```sh
-<<<<<<< HEAD
-    npm install
-    npm run build
-=======
 npm install
 npm run build
->>>>>>> 357398ad
 ```
 
 Before you can run or deploy, copy `secrets.sample.json` to `secrets.json`.
