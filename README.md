# MDN browser-compat-data collector

Data collection service for MDN's [browser-compat-data](https://github.com/mdn/browser-compat-data). Live at https://mdn-bcd-collector.appspot.com/.

Feature detection tests are generated based on machine readable data (Web IDL and CSS definitions) from web standards, with support for custom tests where needed. Results are submitted to the [mdn-bcd-results](https://github.com/foolip/mdn-bcd-results) repository.

See [DESIGN.md](./DESIGN.md) for details of how this service works.

## Setup

<<<<<<< HEAD
This project uses `yarn` (Classic/v1) as its package manager. Please check out the [`yarn` installation guide](https://classic.yarnpkg.com/en/docs/install) if you have not already configured it.
=======
This project requires Node.js 16 or greater.
>>>>>>> a277f42c

```sh
yarn
```

## Updating BCD using the results

Given a checkout of [BCD](https://github.com/mdn/browser-compat-data) at `../browser-compat-data` and a checkout of [collector results](https://github.com/foolip/mdn-bcd-results) at `../mdn-bcd-results`, `yarn update-bcd` can be used to update existing BCD entries.

If you have results from a browser not yet in BCD, first add the release in `../browser-compat-data/browsers/`. This is because the full version (from the `User-Agent` header) is mapped to BCD browser release as part of the processing.

Updating all data:

```sh
yarn update-bcd
```

Updating a specific entry, e.g., the `appendChild()` method on `Node`:

```sh
yarn update-bcd -- --path=api.Node.appendChild
```

Updating paths matched with wildcards, e.g., everything related to WebRTC:

```sh
yarn update-bcd -- --path=api.RTC*
```

The `--browser` argument can be used to only update data for one or more browsers:

```sh
yarn update-bcd -- --browser=safari --browser=safari_ios
```

The `--release` arguments can be used to only update data for a specific browser release, e.g., Firefox 84:

```sh
yarn update-bcd -- --browser=firefox --release=84
```

This will only make changes that set either `version_added` or `version_removed` to "84".

### Custom ranged version format

When the results don't have enough data to determine an exact version, ranges which aren't valid in BCD may be added:

- "≤N" for any release, not just the ranged versions allowed by BCD.
- "M> ≤N" when a feature is _not_ in M and _is_ in N, but there are releases between the two for which support is unknown.

In both cases, the uncertainty has to be resolved by hand before submitting the data to BCD.

## Reviewing BCD changes

When reviewing [BCD pull requests](https://github.com/mdn/browser-compat-data/pulls) created using mdn-bcd-collector, it helps to have a high-level understanding of how it works and what kinds of errors are common.

Basically, feature tests are run on multiple versions of the same browser and support ranges are inferred. A test could be as simple as `'fetch' in window`. If that test returns false in Chrome 1-41 and returns true in Chrome 42 and later, `{ "version_added": 42 }` will be inferred.

These errors are worth looking out for:

- False negatives, where a test fails to detect support. This results in either an incorrect `false` or support actually going back further than inferred. Common causes are:

  - Missing [interface objects](https://webidl.spec.whatwg.org/#interface-object). For example, `crypto.subtle` was shipped long before the `SubtleCrypto` interface was [exposed](https://webkit.org/b/165629) in some browsers. Missing interface objects was common in the past, especially for events, but is quite _uncommon_ for APIs introduced after ~2020. See [#7963](https://github.com/mdn/browser-compat-data/pull/7963), [#7986](https://github.com/mdn/browser-compat-data/pull/7986) and [#10837](https://github.com/mdn/browser-compat-data/pull/10837) for examples.
  - [Attributes](https://webidl.spec.whatwg.org/#es-attributes) weren't on the prototypes in some older browsers, for example [before Chrome 43](https://github.com/mdn/browser-compat-data/issues/7843). See [#6568](https://github.com/mdn/browser-compat-data/pull/6568#discussion_r479039982) for an example.

  To guard against this, follow the link to the test and expand the code. A simple `'propertyName' in InterfaceName` test can yield false negatives, so an _instance_ of the type should be created and tested using the [custom tests](https://github.com/foolip/mdn-bcd-collector/blob/main/custom-tests.yaml) mechanism. Ask for this when reviewing, you don't need to create the tests yourself.

- Consistency with other parts of the same feature. Does it seem plausible that the feature was introduced earlier or later than other parts? Examples of consistency to look for:

  - Support for `navigator.gpu` implies support for the `GPU` interface, because `navigator.gpu` is an instance of that interface.
  - Support for `audioContext.createPanner()` implies support for `PannerNode`, because that is the return type.
  - Support for `AnalyserNode` implies support for `AudioNode`, because `AnalyserNode` inherits from `AudioNode`.

  Examples of consistency checks in review are [#10397](https://github.com/mdn/browser-compat-data/pull/10397), [#12028](https://github.com/mdn/browser-compat-data/pull/12028) and [#12033](https://github.com/mdn/browser-compat-data/pull/12033). [#6571](https://github.com/mdn/browser-compat-data/issues/6571) proposes automating many such consistency checks.

## Running the server locally

```sh
yarn start-dev
```

(`start-dev`, as opposed to `start`, will automatically rebuild the tests and reload the server on file changes.)

To also handle HTTPS traffic, use the `--https-cert` and `--https-key` arguments:

```sh
yarn start -- --https-cert=my-cert.pem --https-key=my-cert.key
```

Test certificates and instructions for generating certificates can be found in [web-platform-tests](https://github.com/web-platform-tests/wpt/tree/master/tools/certs).

## Deploying to App Engine

```sh
yarn deploy
```

This step is performed automatically when the `main` branch is updated:

- https://staging-dot-mdn-bcd-collector.appspot.com/ is always deployed.
- https://mdn-bcd-collector.appspot.com/ is deployed when the version in `package.json` is bumped

## Running tests via Selenium WebDriver

A script has been provided which will collect all of the results for nearly all of the browsers, using the Selenium WebDriver to control your CTs, and download them to your computer (which can then be submitted as a PR). To run this script, you'll need a few prerequisites:

- A clone of [mdn-bcd-results](https://github.com/foolip/mdn-bcd-results) adjacent to this folder's repository (or at least a folder at `../mdn-bcd-results`)
- At least one Selenium remote (ex. BrowserStack, SauceLabs, etc.)

### Define Selenium Hosts

In `secrets.json`, you'll need to add your Selenium remote(s). In the `selenium` object, define your remote(s) by setting the key as the service name (ex. "browserstack", "saucelabs", "lambdatest", "custom", etc.) and the value as either an object containing the username and key for known remotes, or simply a string of the remote URL. Your `secrets.json` should look something like this:

```json
{
  "github": {...},
  "selenium": {
    "browserstack": {
      "username": "example",
      "key": "some-API-key-goes-here"
    },
    "saucelabs": {
      "username": "example",
      "key": "some-API-key-goes-here",
      "region": "us-west-1"
    },
    "custom": "https://my.example.page.org/selenium/wd"
  }
}
```

Currently, the Selenium hosts known to the script are:

- BrowserStack - requires `username` and `key`
- SauceLabs - requires `username`, `key`, and `region`

You may use other Selenium hosts, but please be aware that they have not been tested and you may experience unexpected results.

### Run the script

To test using the latest deployed version, run:

```sh
yarn selenium
```

You can also limit the browsers to test by defining browsers as arguments:

```sh
yarn selenium chrome
yarn selenium edge ie
```

## Running the unit tests and linter

```sh
yarn test
```

Code coverage reports can be viewed in a browser by running:

```sh
yarn coverage
```

## Cleaning up generated files

```sh
yarn clean
```

## Release process

To create a release, run the following command:

```sh
yarn release
```<|MERGE_RESOLUTION|>--- conflicted
+++ resolved
@@ -8,11 +8,9 @@
 
 ## Setup
 
-<<<<<<< HEAD
+This project requires Node.js 16 or greater.
+
 This project uses `yarn` (Classic/v1) as its package manager. Please check out the [`yarn` installation guide](https://classic.yarnpkg.com/en/docs/install) if you have not already configured it.
-=======
-This project requires Node.js 16 or greater.
->>>>>>> a277f42c
 
 ```sh
 yarn
