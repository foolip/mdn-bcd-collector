--- conflicted
+++ resolved
@@ -60,13 +60,8 @@
 
 const Tests = require('./tests');
 const tests = new Tests({
-<<<<<<< HEAD
   tests: require('./tests.json'),
-  host: host,
-=======
-  manifest: require('./MANIFEST.json'),
   host: getHost(),
->>>>>>> 8eca65bf
   httpOnly: process.env.NODE_ENV !== 'production'
 });
 
