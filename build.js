// Copyright 2020 Google LLC
//
// Licensed under the Apache License, Version 2.0 (the "License");
// you may not use this file except in compliance with the License.
// You may obtain a copy of the License at
//
//     https://www.apache.org/licenses/LICENSE-2.0
//
// Unless required by applicable law or agreed to in writing, software
// distributed under the License is distributed on an "AS IS" BASIS,
// WITHOUT WARRANTIES OR CONDITIONS OF ANY KIND, either express or implied.
// See the License for the specific language governing permissions and
// limitations under the License.

'use strict';

import css from '@webref/css';
import esMain from 'es-main';
import fs from 'fs-extra';
import idl from '@webref/idl';
import path from 'path';
import {fileURLToPath} from 'url';
import sass from 'sass';
import * as WebIDL2 from 'webidl2';
import * as YAML from 'yaml';

import customIDL from './custom-idl/index.js';

/* c8 ignore start */
const customTests = YAML.parse(
  await fs.readFile(
    new URL(
      process.env.NODE_ENV === 'test' ?
        './unittest/unit/custom-tests.test.yaml' :
        './custom-tests.yaml',
      import.meta.url
    ),
    'utf8'
  )
);
/* c8 ignore stop */

const customCSS = await fs.readJson(
  new URL('./custom-css.json', import.meta.url)
);
const customJS = await fs.readJson(
  new URL('./custom-js.json', import.meta.url)
);

const generatedDir = fileURLToPath(new URL('./generated', import.meta.url));

const compileCustomTest = (code, format = true) => {
  // Import code from other tests
  code = code.replace(
    /<%(\w+)\.(\w+)(?:\.(\w+))?:(\w+)%> ?/g,
    (match, category, name, member, instancevar) => {
      if (category === 'api') {
        if (!(name in customTests.api && '__base' in customTests.api[name])) {
          return `throw 'Test is malformed: ${match} is an invalid reference';`;
        }
        let importcode = compileCustomTest(customTests.api[name].__base, false);
        const callback = importcode.includes('callback');

        importcode = importcode
          .replace(/var (instance|promise)/g, `var ${instancevar}`)
          .replace(/callback\(/g, `${instancevar}(`)
          .replace(/promise\.then/g, `${instancevar}.then`)
          .replace(/(instance|promise) = /g, `${instancevar} = `);
        if (!(['instance', 'promise'].includes(instancevar) || callback)) {
          importcode += `\n  if (!${instancevar}) {\n    return false;\n  }`;
        }
        return importcode;
      }

      // TODO: add CSS category
      return `throw 'Test is malformed: import ${match}, category ${category} is not importable';`;
    }
  );

  if (format) {
    // Wrap in a function
    code = `(function() {\n  ${code}\n})();`;
  }

  return code;
};

const getCustomTestAPI = (name, member, type) => {
  let test = false;

  if (name in customTests.api) {
    const testbase =
      '__base' in customTests.api[name] ?
        customTests.api[name].__base.replace(/\n/g, '\n  ') + '\n  ' :
        '';
    const promise = testbase.includes('var promise');
    const callback = testbase.includes('callback(');

    if (member === undefined) {
      if ('__test' in customTests.api[name]) {
        test = testbase + customTests.api[name].__test;
      } else {
        const returnValue = '!!instance';
        test = testbase ?
          testbase +
            (promise ?
              `return promise.then(function(instance) {
    return ${returnValue};
  });` :
              callback ?
              `function callback(instance) {
    try {
      success(${returnValue});
    } catch(e) {
      fail(e);
    }
  };
  return 'callback';` :
              `return ${returnValue};`) :
          false;
      }
    } else {
      if (
        member in customTests.api[name] &&
        typeof customTests.api[name][member] === 'string'
      ) {
        test = testbase + customTests.api[name][member];
      } else {
        if (
          ['constructor', 'static'].includes(type) ||
          ['toString', 'toJSON'].includes(member)
        ) {
          // Constructors, constants, and static attributes should not have
          // auto-generated custom tests
          test = false;
        } else {
          const returnValue = `'${member}' in instance`;
          test = testbase ?
            testbase +
              (promise ?
                `return promise.then(function(instance) {
    return ${returnValue};
  });` :
                callback ?
                `function callback(instance) {
    try {
      success(${returnValue});
    } catch(e) {
      fail(e);
    }
  };
  return 'callback';` :
                `return ${returnValue};`) :
            false;
        }
      }
    }
  }

  if (!test) {
    return false;
  }

  test = compileCustomTest(test);

  if (test.includes('Test is malformed')) {
    console.error(
      `api.${name}${member ? `.${member}` : ''}: ${test.replace('throw ', '')}`
    );
  }

  return test;
};

const getCustomSubtestsAPI = (name) => {
  const subtests = {};

  if (name in customTests.api) {
    const testbase =
      '__base' in customTests.api[name] ?
        customTests.api[name].__base.replace(/\n/g, '\n  ') + '\n  ' :
        '';
    if ('__additional' in customTests.api[name]) {
      for (const subtest of Object.entries(
        customTests.api[name].__additional
      )) {
        subtests[subtest[0]] = compileCustomTest(`${testbase}${subtest[1]}`);
      }
    }
  }

  return subtests;
};

const getCustomResourcesAPI = (name) => {
  const resources = {};

  // TODO: Use tests imports to inherit resources
  if (name in customTests.api && '__resources' in customTests.api[name]) {
    for (const key of customTests.api[name].__resources) {
      if (Object.keys(customTests.api.__resources).includes(key)) {
        const r = customTests.api.__resources[key];
        resources[key] =
          r.type == 'instance' ? r : customTests.api.__resources[key];
      } else {
        throw new Error(
          `Resource ${key} is not defined but referenced in api.${name}`
        );
      }
    }
  }

  return resources;
};

const getCustomTestCSS = (name) => {
  return (
    'properties' in customTests.css &&
    name in customTests.css.properties &&
    compileCustomTest(customTests.css.properties[name])
  );
};

const compileTestCode = (test) => {
  if (typeof test === 'string') {
    return test;
  }

  const property = test.property.replace(/(Symbol|constructor)\./, '');

  if (test.property.startsWith('constructor')) {
    return `bcd.testConstructor("${property}");`;
  }
  if (test.property.startsWith('Symbol.')) {
    return `"Symbol" in self && "${test.property.replace(
      'Symbol.',
      ''
    )}" in Symbol && ${test.property} in ${test.owner}.prototype`;
  }
  if (test.inherit) {
    return `Object.prototype.hasOwnProperty.call(${test.owner}, "${property}")`;
  }
  return `"${property}" in ${test.owner}`;
};

const compileTest = (test) => {
  let code;
  if (!Array.isArray(test.raw.code)) {
    code = compileTestCode(test.raw.code);
  } else {
    const parts = test.raw.code.map(compileTestCode);
    code = parts.join(` ${test.raw.combinator} `);
  }

  const {exposure, resources} = test;
  const newTest = {code, exposure};

  if (resources && Object.keys(resources).length) {
    newTest.resources = resources;
  }

  return newTest;
};

const mergeMembers = (target, source) => {
  // Check for duplicate members across partials/mixins.
  const targetMembers = new Set(target.members.map((m) => m.name));
  for (const member of source.members) {
    if (targetMembers.has(member.name)) {
      throw new Error(`Duplicate definition of ${target.name}.${member.name}`);
    }
  }
  // Now merge members.
  target.members.push(...source.members);
};

const flattenIDL = (specIDLs, customIDLs) => {
  let ast = [];

  for (const idl of Object.values(specIDLs)) {
    ast.push(...idl);
  }

  for (const idl of Object.values(customIDLs)) {
    ast.push(...idl);
  }

  // merge partials (O^2 but still fast)
  ast = ast.filter((dfn) => {
    if (!dfn.partial) {
      return true;
    }

    const target = ast.find(
      (it) => !it.partial && it.type === dfn.type && it.name === dfn.name
    );
    if (!target) {
      throw new Error(
        `Original definition not found for partial ${dfn.type} ${dfn.name}`
      );
    }

    // merge members to target interface/dictionary/etc. and drop partial
    mergeMembers(target, dfn);

    return false;
  });

  // mix in the mixins
  for (const dfn of ast) {
    if (dfn.type === 'includes') {
      if (dfn.includes === 'WindowOrWorkerGlobalScope') {
        // WindowOrWorkerGlobalScope is mapped differently in BCD
        continue;
      }
      const mixin = ast.find(
        (it) =>
          !it.partial &&
          it.type === 'interface mixin' &&
          it.name === dfn.includes
      );
      if (!mixin) {
        throw new Error(
          `Interface mixin ${dfn.includes} not found for target ${dfn.target}`
        );
      }
      const target = ast.find(
        (it) => !it.partial && it.type === 'interface' && it.name === dfn.target
      );
      if (!target) {
        throw new Error(
          `Target ${dfn.target} not found for interface mixin ${dfn.includes}`
        );
      }

      // merge members to target interface
      mergeMembers(target, mixin);
    }
  }

  const globals = ast.filter((dfn) => dfn.name === 'WindowOrWorkerGlobalScope');

  // drop includes and mixins
  ast = ast.filter(
    (dfn) => dfn.type !== 'includes' && dfn.type !== 'interface mixin'
  );

  // Get all possible scopes
  const scopes = new Set();
  for (const dfn of ast) {
    // Special case RTCIdentityProviderGlobalScope since it doesn't use the
    // Global extended attribute correctly:
    // https://github.com/w3c/webrtc-identity/pull/36
    if (dfn.name === 'RTCIdentityProviderGlobalScope') {
      scopes.add('RTCIdentityProvider');
      continue;
    }

    const attr = getExtAttrSet(dfn, 'Global');
    if (attr) {
      for (const s of attr) {
        scopes.add(s);
      }
    }
  }

  return {ast, globals, scopes};
};

const flattenMembers = (iface) => {
  const members = iface.members.filter(
    (member) => member.name && member.type !== 'const'
  );
  for (const member of iface.members.filter((member) => !member.name)) {
    switch (member.type) {
      case 'constructor':
        // Test generation doesn't use constructor arguments, so they aren't
        // copied
        members.push({name: iface.name, type: 'constructor'});
        break;
      case 'iterable':
        members.push(
          {name: '@@iterator', type: 'symbol'},
          {name: 'entries', type: 'operation'},
          {name: 'forEach', type: 'operation'},
          {name: 'keys', type: 'operation'},
          {name: 'values', type: 'operation'}
        );
        break;
      case 'maplike':
        members.push(
          {name: '@@iterator', type: 'symbol'},
          {name: 'entries', type: 'operation'},
          {name: 'forEach', type: 'operation'},
          {name: 'get', type: 'operation'},
          {name: 'has', type: 'operation'},
          {name: 'keys', type: 'operation'},
          {name: 'size', type: 'attribute'},
          {name: 'values', type: 'operation'}
        );
        if (!member.readonly) {
          members.push(
            {name: 'clear', type: 'operation'},
            {name: 'delete', type: 'operation'},
            {name: 'set', type: 'operation'}
          );
        }
        break;
      case 'setlike':
        members.push(
          {name: '@@iterator', type: 'symbol'},
          {name: 'entries', type: 'operation'},
          {name: 'forEach', type: 'operation'},
          {name: 'has', type: 'operation'},
          {name: 'keys', type: 'operation'},
          {name: 'size', type: 'attribute'},
          {name: 'values', type: 'operation'}
        );
        if (!member.readonly) {
          members.push(
            {name: 'add', type: 'operation'},
            {name: 'clear', type: 'operation'},
            {name: 'delete', type: 'operation'}
          );
        }
        break;
      case 'operation':
        switch (member.special) {
          case 'stringifier':
            members.push({name: 'toString', type: 'operation'});
            break;
        }
        break;
    }
  }

  // Add members from ExtAttrs
  if (getExtAttr(iface, 'LegacyFactoryFunction')) {
    members.push({
      name: getExtAttr(iface, 'LegacyFactoryFunction').rhs.value,
      type: 'constructor'
    });
  }

  return members.sort((a, b) => a.name.localeCompare(b.name));
};

const getExtAttr = (node, name) => {
  return node.extAttrs && node.extAttrs.find((i) => i.name === name);
};

const getExtAttrSet = (node, name) => {
  const attr = getExtAttr(node, name);
  if (!attr) {
    return null;
  }

  const set = new Set();
  switch (attr.rhs.type) {
    case 'identifier':
      set.add(attr.rhs.value);
      break;
    case 'identifier-list':
      for (const {value} of attr.rhs.value) {
        set.add(value);
      }
      break;
<<<<<<< HEAD
=======
    case '*':
      set.add('*');
      break;
    /* istanbul ignore next */
>>>>>>> 926ba75e
    default:
      throw new Error(
        `Unexpected RHS "${attr.rhs.type}" for ${name} extended attribute`
      );
  }

  return set;
};

// https://webidl.spec.whatwg.org/#Exposed
const getExposureSet = (node, scopes) => {
  // step 6-8 of https://webidl.spec.whatwg.org/#dfn-exposure-set
  const exposure = getExtAttrSet(node, 'Exposed');
  if (!exposure) {
    throw new Error(
      `Exposed extended attribute not found on ${node.type} ${node.name}`
    );
  }

  // Handle wildcard exposures
  if (exposure.has('*')) {
    exposure.delete('*');
    for (const value of scopes) {
      exposure.add(value);
    }
  }

  // Special case RTCIdentityProviderGlobalScope since it doesn't use the
  // Exposed extended attribute correctly:
  // https://github.com/w3c/webrtc-identity/pull/36
  if (exposure.has('RTCIdentityProviderGlobalScope')) {
    exposure.delete('RTCIdentityProviderGlobalScope');
    exposure.add('RTCIdentityProvider');
  }

  // Some specs use "DedicatedWorker" for the exposure while others use
  // "Worker". We spawn a dedicated worker for the "Worker" exposure.
  // This code ensures we generate tests for either exposure.
  // https://github.com/foolip/mdn-bcd-collector/pull/811
  if (exposure.has('DedicatedWorker')) {
    exposure.delete('DedicatedWorker');
    exposure.add('Worker');
  }

  for (const e of exposure) {
    if (!scopes.has(e)) {
      throw new Error(
        `${node.type} ${node.name} is exposed on ${e} but ${e} is not a valid scope`
      );
    }
  }

  return exposure;
};

const validateIDL = (ast) => {
  const validations = WebIDL2.validate(ast).filter((v) => {
    // Ignore the [LegacyNoInterfaceObject] rule.
    return v.ruleName !== 'no-nointerfaceobject';
  });
  if (validations.length) {
    const message = validations
      .map((v) => {
        return `${v.message} [${v.ruleName}]`;
      })
      .join('\n\n');
    throw new Error(`Web IDL validation failed:\n${message}`);
  }

  // Validate that there are no unknown types. There are types in lots of
  // places in the AST (interface members, arguments, return types) and rather
  // than trying to cover them all, walk the whole AST looking for "idlType".
  const usedTypes = new Set();
  // Serialize and reparse the ast to not have to worry about own properties
  // vs enumerable properties on the prototypes, etc.
  const pending = [JSON.parse(JSON.stringify(ast))];
  while (pending.length) {
    const node = pending.pop();
    for (const [key, value] of Object.entries(node)) {
      if (key === 'idlType' && typeof value === 'string') {
        usedTypes.add(value);
      } else if (typeof value === 'object' && value !== null) {
        pending.push(value);
      }
    }
  }
  // These are the types defined by Web IDL itself.
  const knownTypes = new Set([
    'any', // https://webidl.spec.whatwg.org/#idl-any
    'ArrayBuffer', // https://webidl.spec.whatwg.org/#idl-ArrayBuffer
    'bigint', // https://webidl.spec.whatwg.org/#idl-bigint
    'BigInt64Array', // https://webidl.spec.whatwg.org/#idl-BigInt64Array
    'BigUint64Array', // https://webidl.spec.whatwg.org/#idl-BigUint64Array
    'boolean', // https://webidl.spec.whatwg.org/#idl-boolean
    'byte', // https://webidl.spec.whatwg.org/#idl-byte
    'ByteString', // https://webidl.spec.whatwg.org/#idl-ByteString
    'DataView', // https://webidl.spec.whatwg.org/#idl-DataView
    'DOMString', // https://webidl.spec.whatwg.org/#idl-DOMString
    'double', // https://webidl.spec.whatwg.org/#idl-double
    'float', // https://webidl.spec.whatwg.org/#idl-float
    'Float32Array', // https://webidl.spec.whatwg.org/#idl-Float32Array
    'Float64Array', // https://webidl.spec.whatwg.org/#idl-Float64Array
    'Int16Array', // https://webidl.spec.whatwg.org/#idl-Int16Array
    'Int32Array', // https://webidl.spec.whatwg.org/#idl-Int32Array
    'Int8Array', // https://webidl.spec.whatwg.org/#idl-Int8Array
    'long long', // https://webidl.spec.whatwg.org/#idl-long-long
    'long', // https://webidl.spec.whatwg.org/#idl-long
    'object', // https://webidl.spec.whatwg.org/#idl-object
    'octet', // https://webidl.spec.whatwg.org/#idl-octet
    'short', // https://webidl.spec.whatwg.org/#idl-short
    'symbol', // https://webidl.spec.whatwg.org/#idl-symbol
    'Uint16Array', // https://webidl.spec.whatwg.org/#idl-Uint16Array
    'Uint32Array', // https://webidl.spec.whatwg.org/#idl-Uint32Array
    'Uint8Array', // https://webidl.spec.whatwg.org/#idl-Uint8Array
    'Uint8ClampedArray', // https://webidl.spec.whatwg.org/#idl-Uint8ClampedArray
    'unrestricted double', // https://webidl.spec.whatwg.org/#idl-unrestricted-double
    'unrestricted float', // https://webidl.spec.whatwg.org/#idl-unrestricted-float
    'unsigned long long', // https://webidl.spec.whatwg.org/#idl-unsigned-long-long
    'unsigned long', // https://webidl.spec.whatwg.org/#idl-unsigned-long
    'unsigned short', // https://webidl.spec.whatwg.org/#idl-unsigned-short
    'USVString', // https://webidl.spec.whatwg.org/#idl-USVString
    'undefined' // https://webidl.spec.whatwg.org/#idl-undefined
  ]);
  // Add any types defined by the (flattened) spec and custom IDL.
  for (const dfn of ast) {
    knownTypes.add(dfn.name);
  }
  // Ignore some types that aren't defined. Most of these should be fixed.
  const ignoreTypes = new Set([
    'Animatable', // TODO: this is a mixin used as a union type
    'CSSOMString', // https://drafts.csswg.org/cssom/#cssomstring-type
    'Region', // https://github.com/w3c/csswg-drafts/issues/5519
    'WindowProxy' // https://html.spec.whatwg.org/multipage/window-object.html#windowproxy
  ]);
  for (const usedType of usedTypes) {
    if (!knownTypes.has(usedType) && !ignoreTypes.has(usedType)) {
      throw new Error(`Unknown type ${usedType}`);
    }
  }
};

const buildIDLMemberTests = (
  members,
  iface,
  exposureSet,
  isGlobal,
  resources
) => {
  const tests = {};
  // Avoid generating duplicate tests for operations.
  const handledMemberNames = new Set();

  for (const member of members) {
    if (handledMemberNames.has(member.name)) {
      continue;
    }

    const isStatic = member.special === 'static' || iface.type === 'namespace';

    let expr;
    const customTestMember = getCustomTestAPI(
      iface.name,
      member.name,
      isStatic ? 'static' : member.type
    );

    if (customTestMember) {
      expr = customTestMember;
    } else {
      switch (member.type) {
        case 'attribute':
        case 'operation':
        case 'field':
          if (isGlobal) {
            expr = {property: member.name, owner: 'self'};
          } else if (isStatic) {
            expr = {property: member.name, owner: iface.name};
          } else {
            expr = {
              property: member.name,
              owner: `${iface.name}.prototype`,
              inherit: member.special === 'inherit'
            };
          }
          break;
        case 'constructor':
          expr = {property: `constructor.${member.name}`, owner: iface.name};
          break;
        case 'symbol':
          // eslint-disable-next-line no-case-declarations
          const symbol = member.name.replace('@@', '');
          expr = {property: `Symbol.${symbol}`, owner: `${iface.name}`};
          break;
      }
    }

    tests[member.name] = compileTest({
      raw: {
        code: expr
      },
      exposure: Array.from(exposureSet),
      resources: resources
    });
    handledMemberNames.add(member.name);
  }

  return tests;
};

const buildIDLTests = (ast, globals, scopes) => {
  const tests = {};

  const interfaces = ast.filter((dfn) => {
    return dfn.type === 'interface' || dfn.type === 'namespace';
  });
  interfaces.sort((a, b) => a.name.localeCompare(b.name));

  for (const iface of interfaces) {
    const legacyNamespace = getExtAttr(iface, 'LegacyNamespace');
    if (legacyNamespace) {
      // TODO: handle WebAssembly, which is partly defined using Web IDL but is
      // under javascript.builtins.WebAssembly in BCD, not api.WebAssembly.
      continue;
    }

    const exposureSet = getExposureSet(iface, scopes);
    const isGlobal = !!getExtAttr(iface, 'Global');
    const customIfaceTest = getCustomTestAPI(iface.name);
    const resources = getCustomResourcesAPI(iface.name);

    tests[`api.${iface.name}`] = compileTest({
      raw: {
        code: customIfaceTest || {property: iface.name, owner: 'self'}
      },
      exposure: Array.from(exposureSet),
      resources: resources
    });

    const members = flattenMembers(iface);
    const memberTests = buildIDLMemberTests(
      members,
      iface,
      exposureSet,
      isGlobal,
      resources
    );
    for (const [k, v] of Object.entries(memberTests)) {
      tests[`api.${iface.name}.${k}`] = v;
    }

    const subtests = getCustomSubtestsAPI(iface.name);
    for (const subtest of Object.entries(subtests)) {
      tests[`api.${iface.name}.${subtest[0]}`] = compileTest({
        raw: {
          code: subtest[1]
        },
        exposure: Array.from(exposureSet),
        resources: resources
      });
    }
  }

  for (const iface of globals) {
    // Remap globals tests and exposure
    const fakeIface = {name: '_globals'};
    const exposureSet = new Set(['Window', 'Worker']);

    const members = flattenMembers(iface);
    const memberTests = buildIDLMemberTests(
      members,
      fakeIface,
      exposureSet,
      true,
      {}
    );
    for (const [k, v] of Object.entries(memberTests)) {
      tests[`api.${k}`] = v;
    }
  }

  return tests;
};

const buildIDL = (specIDLs, customIDLs) => {
  const {ast, globals, scopes} = flattenIDL(specIDLs, customIDLs);
  validateIDL(ast);
  return buildIDLTests(ast, globals, scopes);
};

// https://drafts.csswg.org/cssom/#css-property-to-idl-attribute
const cssPropertyToIDLAttribute = (property, lowercaseFirst) => {
  let output = '';
  let uppercaseNext = false;
  if (lowercaseFirst) {
    property = property.substr(1);
  }
  for (const c of property) {
    if (c === '-') {
      uppercaseNext = true;
    } else if (uppercaseNext) {
      uppercaseNext = false;
      output += c.toUpperCase();
    } else {
      output += c;
    }
  }
  return output;
};

const buildCSS = (webrefCSS, customCSS) => {
  const propertySet = new Set();

  for (const data of Object.values(webrefCSS)) {
    for (const prop of Object.keys(data.properties)) {
      propertySet.add(prop);
    }
  }

  for (const prop of Object.keys(customCSS.properties)) {
    if (propertySet.has(prop)) {
      throw new Error(`Custom CSS property already known: ${prop}`);
    }
    propertySet.add(prop);
  }

  const tests = {};

  for (const name of Array.from(propertySet).sort()) {
    const customTest = getCustomTestCSS(name);
    if (customTest) {
      tests[`css.properties.${name}`] = compileTest({
        raw: {code: customTest},
        exposure: ['Window']
      });
      continue;
    }

    const attrName = cssPropertyToIDLAttribute(name, name.startsWith('-'));
    const code = [{property: attrName, owner: 'document.body.style'}];
    if (name !== attrName) {
      code.push({property: name, owner: 'document.body.style'});
    }
    tests[`css.properties.${name}`] = compileTest({
      raw: {code, combinator: '||'},
      exposure: ['Window']
    });
  }

  return tests;
};

const buildJS = (customJS) => {
  const tests = {};

  for (const [path, extras] of Object.entries(customJS.builtins)) {
    const parts = path.split('.');

    const bcdPath = [
      'javascript',
      'builtins',
      // The "prototype" part is not part of the BCD paths.
      ...parts.filter((p) => p != 'prototype')
    ].join('.');

    // Get the last part as the property and everything else as the expression
    // we should test for existence in, or "self" if there's just one part.
    let property = parts[parts.length - 1];

    if (property.startsWith('@@')) {
      property = `Symbol.${property.substr(2)}`;
    } else {
      property = JSON.stringify(property);
    }

    const owner =
      parts.length > 1 ? parts.slice(0, parts.length - 1).join('.') : 'self';
    const code = `${owner}.hasOwnProperty(${property})`;

    tests[bcdPath] = compileTest({
      raw: {code},
      exposure: ['Window']
    });

    // Constructors
    if ('ctor_args' in extras) {
      const ctorPath = [
        'javascript',
        'builtins',
        ...parts,
        // Repeat the last part of the path
        parts[parts.length - 1]
      ].join('.');
      const expr = `${path}(${extras.ctor_args})`;
      const maybeNew = extras.ctor_new !== false ? 'new' : '';
      const code = compileCustomTest(`${maybeNew} ${expr}; return true;`);
      tests[ctorPath] = compileTest({
        raw: {code},
        exposure: ['Window']
      });
    }
  }

  return tests;
};

/* c8 ignore start */
const copyResources = async () => {
  const resources = [
    ['json3/lib/json3.min.js', 'resources'],
    ['chai/chai.js', 'unittest'],
    ['mocha/mocha.css', 'unittest'],
    ['mocha/mocha.js', 'unittest'],
    ['mocha/mocha.js.map', 'unittest'],
    ['sinon/pkg/sinon.js', 'unittest'],
    ['@browser-logos/chrome/chrome_64x64.png', 'browser-logos', 'chrome.png'],
    ['@browser-logos/edge/edge_64x64.png', 'browser-logos', 'edge.png'],
    [
      '@browser-logos/firefox/firefox_64x64.png',
      'browser-logos',
      'firefox.png'
    ],
    [
      '@browser-logos/internet-explorer_9-11/internet-explorer_9-11_64x64.png',
      'browser-logos',
      'ie.png'
    ],
    ['@browser-logos/opera/opera_64x64.png', 'browser-logos', 'opera.png'],
    ['@browser-logos/safari/safari_64x64.png', 'browser-logos', 'safari.png'],
    ['@mdi/font/css/materialdesignicons.min.css', 'resources'],
    ['@mdi/font/fonts/materialdesignicons-webfont.eot', 'fonts'],
    ['@mdi/font/fonts/materialdesignicons-webfont.ttf', 'fonts'],
    ['@mdi/font/fonts/materialdesignicons-webfont.woff', 'fonts'],
    ['@mdi/font/fonts/materialdesignicons-webfont.woff2', 'fonts']
  ];
  for (const [srcInModules, destInGenerated, newFilename] of resources) {
    const src = fileURLToPath(
      new URL(`./node_modules/${srcInModules}`, import.meta.url)
    );
    const destDir = path.join(generatedDir, destInGenerated);
    const dest = path.join(destDir, path.basename(src));
    await fs.ensureDir(path.dirname(dest));
    await fs.copyFile(src, dest);
    if (newFilename) {
      await fs.rename(dest, path.join(destDir, newFilename));
    }
  }
};

const generateCSS = async () => {
  const scssPath = fileURLToPath(new URL('./style.scss', import.meta.url));
  const outPath = path.join(generatedDir, 'resources', 'style.css');
  const result = sass.renderSync({file: scssPath});
  if (typeof result === Error) {
    throw result;
  }
  await fs.writeFile(outPath, result.css.toString(), 'utf8');
};

const build = async (customIDL, customCSS) => {
  const specCSS = await css.listAll();
  const specIDLs = await idl.parseAll();
  const IDLTests = buildIDL(specIDLs, customIDL);
  const CSSTests = buildCSS(specCSS, customCSS);
  const JSTests = buildJS(customJS);
  const tests = Object.assign({}, IDLTests, CSSTests, JSTests);

  await fs.writeJson(new URL('./tests.json', import.meta.url), tests);
  await copyResources();
  await generateCSS();
};

if (esMain(import.meta)) {
  await build(customIDL, customCSS);
}
/* c8 ignore stop */

export {
  getCustomTestAPI,
  getCustomSubtestsAPI,
  getCustomResourcesAPI,
  getCustomTestCSS,
  compileTestCode,
  compileTest,
  flattenIDL,
  getExposureSet,
  buildIDLTests,
  buildIDL,
  validateIDL,
  cssPropertyToIDLAttribute,
  buildCSS,
  buildJS
};<|MERGE_RESOLUTION|>--- conflicted
+++ resolved
@@ -465,13 +465,9 @@
         set.add(value);
       }
       break;
-<<<<<<< HEAD
-=======
     case '*':
       set.add('*');
       break;
-    /* istanbul ignore next */
->>>>>>> 926ba75e
     default:
       throw new Error(
         `Unexpected RHS "${attr.rhs.type}" for ${name} extended attribute`
