// https://www.w3.org/TR/1998/WD-DOM-Level-2-19981228/idl-definitions.html

// routeEvent() was on an EventCapturer interface together with captureEvent()
// and releaseEvent(). Those are on Document and Window, so do the same here.

partial interface Document {
  undefined routeEvent();
};

partial interface Window {
  undefined routeEvent();
};

// https://www.w3.org/TR/DOM-Level-2-Traversal-Range/idl-definitions.html
partial interface NodeIterator {
  readonly attribute boolean expandEntityReferences;
};
partial interface TreeWalker {
  readonly attribute boolean expandEntityReferences;
};

// https://www.w3.org/TR/DOM-Level-3-Core/idl-definitions.html

typedef any DOMUserData;
typedef object DOMObject;

partial interface Document {
  readonly attribute DOMString xmlEncoding;
  attribute boolean xmlStandalone;
  readonly attribute DOMString xmlVersion;
  attribute boolean strictErrorChecking;
  undefined normalizeDocument();
  Node renameNode(Node n, DOMString namespaceURI, DOMString qualifiedName);
};

partial interface DocumentType {
  readonly attribute NamedNodeMap entities;
  readonly attribute NamedNodeMap notations;
  readonly attribute DOMString internalSubset;
};

[Exposed=Window]
interface DOMError {
  const unsigned short SEVERITY_WARNING = 1;
  const unsigned short SEVERITY_ERROR = 2;
  const unsigned short SEVERITY_FATAL_ERROR = 3;

  readonly attribute unsigned short severity;
  readonly attribute DOMString message;
  readonly attribute DOMString type;
  readonly attribute DOMObject relatedException;
  readonly attribute DOMObject relatedData;
  readonly attribute DOMLocator location;

  readonly attribute DOMString name;
};

[Exposed=Window]
callback interface DOMErrorHandler {
  boolean handleError(DOMError error);
};

[Exposed=Window]
interface DOMImplementationList {
  DOMImplementation item(unsigned long index);
  readonly attribute unsigned long length;
};

[Exposed=Window]
interface DOMImplementationSource {
  DOMImplementation getDOMImplementation(DOMString features);
  DOMImplementationList getDOMImplementationList(DOMString features);
};

[Exposed=Window]
interface DOMLocator {
  readonly attribute long lineNumber;
  readonly attribute long columnNumber;
  readonly attribute long byteOffset;
  readonly attribute long utf16Offset;
  readonly attribute Node relatedNode;
  readonly attribute DOMString uri;
};

partial interface Element {
  readonly attribute TypeInfo schemaTypeInfo;
  undefined setIdAttribute(DOMString name, boolean isId);
  undefined setIdAttributeNS(DOMString namespaceURI, DOMString localName, boolean isId);
  undefined setIdAttributeNode(Attr idAttr, boolean isId);
};

partial interface Node {
  boolean isSupported(DOMString feature, DOMString version);
  DOMObject getFeature(DOMString feature, DOMString version);
<<<<<<< HEAD
=======
};

[Exposed=Window]
interface Notation : Node {
  readonly attribute DOMString publicId;
  readonly attribute DOMString systemId;
>>>>>>> 00ebfefb
};

partial interface Text {
  readonly attribute boolean isElementContentWhitespace;
  Text replaceWholeText(DOMString content);
};

[Exposed=Window]
interface TypeInfo {
  readonly attribute DOMString typeName;
  readonly attribute DOMString typeNamespace;

  const unsigned long DERIVATION_RESTRICTION = 0x00000001;
  const unsigned long DERIVATION_EXTENSION = 0x00000002;
  const unsigned long DERIVATION_UNION = 0x00000004;
  const unsigned long DERIVATION_LIST = 0x00000008;

  boolean isDerivedFrom(DOMString typeNamespace, DOMString typeName, unsigned long derivationMethod);
};

// Non-standard stuff

partial interface Document {
  // https://developer.mozilla.org/en-US/docs/Web/API/Document#Non-standard_extensions
  readonly attribute USVString? documentURIObject;
  readonly attribute Node? popupNode;
  readonly attribute Node? tooltipNode;
  object getBoxObjectFor(Element element);
  undefined loadOverlay(DOMString url, object observer);
  undefined queryCommandText();

  // https://docs.microsoft.com/en-us/previous-versions/windows/internet-explorer/ie-developer/platform-apis/jj160755(v%3Dvs.85)
  boolean execCommandShowHelp(DOMString name);
  // https://docs.microsoft.com/en-us/previous-versions/windows/internet-explorer/ie-developer/platform-apis/aa752589(v=vs.85)
  readonly attribute long fileSize;
  boolean contains();

  // https://github.com/mozilla/gecko-dev/blob/f7949b6a83a31998267293b4497d1f86b45c18fc/dom/webidl/Element.webidl#L115
  boolean mozMatchesSelector(DOMString selector);

  // https://developer.mozilla.org/en-US/docs/Web/API/Document/mozSetImageElement
  undefined mozSetImageElement(DOMString imageElementId, Element? imageElement);

  // https://developer.mozilla.org/en-US/docs/Web/API/Document/mozSyntheticDocument
  readonly attribute boolean mozSyntheticDocument;

  // https://docs.microsoft.com/en-us/previous-versions/ff975201(v=vs.85)
  boolean msMatchesSelector(DOMString selector);

  // https://www.w3.org/Bugs/Public/show_bug.cgi?id=14600
  undefined releaseCapture();
};

partial interface Element {
  // https://docs.microsoft.com/en-us/previous-versions/ff975201(v=vs.85)
  boolean msMatchesSelector(DOMString selector);

  // https://www.w3.org/Bugs/Public/show_bug.cgi?id=14600
  undefined setCapture(optional boolean retargetToElement);

  // https://trac.webkit.org/changeset/136092/webkit
  ShadowRoot createShadowRoot();
  ShadowRoot webkitCreateShadowRoot();

  NodeList getDestinationInsertionPoints();
  readonly attribute boolean openOrClosedShadowRoot;
};

partial interface Event {
  // https://developer.mozilla.org/en-US/docs/Web/API/Event/explicitOriginalTarget
  readonly attribute EventTarget? explicitOriginalTarget;
<<<<<<< HEAD
  // https://developer.mozilla.org/en-US/docs/Web/API/Ev
=======
  // https://developer.mozilla.org/en-US/docs/Web/API/Event/originalTarget
  readonly attribute EventTarget? originalTarget;
>>>>>>> 00ebfefb

  readonly attribute object path;
};

partial interface Node {
  readonly attribute object baseURIObject;
  boolean hasAttributes();
  readonly attribute DOMString localName;
  readonly attribute DOMString? namespaceURI;
  attribute object nodePrincipal;
  attribute DOMString prefix;
  readonly attribute Node rootNode;
};

partial interface ProcessingInstruction {
  readonly attribute any data;
};

partial interface Range {
  undefined expand(optional DOMString unit = "");
  short compareNode(Node node);

  readonly attribute boolean collapsed;
  readonly attribute Node endContainer;
  readonly attribute long endOffset;
  readonly attribute Node startContainer;
  readonly attribute long startOffset;
};

partial interface StaticRange {
  readonly attribute boolean collapsed;
  readonly attribute Node startContainer;
  readonly attribute unsigned long startOffset;
  readonly attribute Node endContainer;
  readonly attribute unsigned long endOffset;

  Range toRange();
};

partial interface Text {
  NodeList getDestinationInsertionPoints();
};

partial interface XMLDocument {
  attribute boolean async;
  undefined load();
};<|MERGE_RESOLUTION|>--- conflicted
+++ resolved
@@ -92,15 +92,6 @@
 partial interface Node {
   boolean isSupported(DOMString feature, DOMString version);
   DOMObject getFeature(DOMString feature, DOMString version);
-<<<<<<< HEAD
-=======
-};
-
-[Exposed=Window]
-interface Notation : Node {
-  readonly attribute DOMString publicId;
-  readonly attribute DOMString systemId;
->>>>>>> 00ebfefb
 };
 
 partial interface Text {
@@ -172,12 +163,6 @@
 partial interface Event {
   // https://developer.mozilla.org/en-US/docs/Web/API/Event/explicitOriginalTarget
   readonly attribute EventTarget? explicitOriginalTarget;
-<<<<<<< HEAD
-  // https://developer.mozilla.org/en-US/docs/Web/API/Ev
-=======
-  // https://developer.mozilla.org/en-US/docs/Web/API/Event/originalTarget
-  readonly attribute EventTarget? originalTarget;
->>>>>>> 00ebfefb
 
   readonly attribute object path;
 };
