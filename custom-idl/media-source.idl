--- conflicted
+++ resolved
@@ -1,10 +1,3 @@
-<<<<<<< HEAD
-=======
-// https://bugzilla.mozilla.org/show_bug.cgi?id=1689222
-partial interface MediaSource {
-  attribute EventHandler onsourceclosed;
-};
-
 partial interface SourceBuffer {
   Promise<undefined> appendBufferAsync();
   undefined appendStream();
@@ -12,7 +5,6 @@
   attribute any trackDefaults;
 };
 
->>>>>>> 975e282d
 partial interface SourceBufferList {
   SourceBufferList item(unsigned long index);
 };
