partial interface Element {
  // event handler attribute in the wrong place
  attribute EventHandler onselectstart;
};

partial interface Selection {
  // https://github.com/w3c/selection-api/issues/34
  // https://chromium.googlesource.com/chromium/src/+/6ad4130faeeead16d8bf620c4387283da143ac09/third_party/blink/renderer/core/editing/selection.idl#64
  // https://github.com/WebKit/WebKit/blob/552c0afa0b0ba5c56b3f9a36b35d1ffaa4b5f99d/Source/WebCore/page/DOMSelection.idl#L74
  readonly attribute Node? baseNode;
  readonly attribute unsigned long baseOffset;
  readonly attribute Node? extentNode;
  readonly attribute unsigned long extentOffset;

<<<<<<< HEAD
  // https://github.com/w3c/selection-api/issues/37
  // https://chromium.googlesource.com/chromium/src/+/6ad4130faeeead16d8bf620c4387283da143ac09/third_party/blink/renderer/core/editing/selection.idl#70
  // https://github.com/WebKit/WebKit/blob/552c0afa0b0ba5c56b3f9a36b35d1ffaa4b5f99d/Source/WebCore/page/DOMSelection.idl#L72
  undefined modify(optional DOMString alter = "",
                   optional DOMString direction = "",
                   optional DOMString granularity = "");
=======
  // https://bugzilla.mozilla.org/show_bug.cgi?id=1623290
  // https://github.com/mozilla/gecko-dev/blob/dd042f25a8da58d565d199dcfebe4f34db64863c/dom/webidl/Selection.webidl#L95
  attribute short? caretBidiLevel;
>>>>>>> 975e282d
};

partial interface ShadowRoot {
  // https://github.com/w3c/selection-api/issues/114
  // https://source.chromium.org/chromium/chromium/src/+/master:third_party/blink/renderer/core/dom/document_or_shadow_root.idl;l=12;drc=5aded22f34131a7d136f7fff2b6b28b8387ad961
  Selection? getSelection();
};<|MERGE_RESOLUTION|>--- conflicted
+++ resolved
@@ -11,19 +11,6 @@
   readonly attribute unsigned long baseOffset;
   readonly attribute Node? extentNode;
   readonly attribute unsigned long extentOffset;
-
-<<<<<<< HEAD
-  // https://github.com/w3c/selection-api/issues/37
-  // https://chromium.googlesource.com/chromium/src/+/6ad4130faeeead16d8bf620c4387283da143ac09/third_party/blink/renderer/core/editing/selection.idl#70
-  // https://github.com/WebKit/WebKit/blob/552c0afa0b0ba5c56b3f9a36b35d1ffaa4b5f99d/Source/WebCore/page/DOMSelection.idl#L72
-  undefined modify(optional DOMString alter = "",
-                   optional DOMString direction = "",
-                   optional DOMString granularity = "");
-=======
-  // https://bugzilla.mozilla.org/show_bug.cgi?id=1623290
-  // https://github.com/mozilla/gecko-dev/blob/dd042f25a8da58d565d199dcfebe4f34db64863c/dom/webidl/Selection.webidl#L95
-  attribute short? caretBidiLevel;
->>>>>>> 975e282d
 };
 
 partial interface ShadowRoot {
