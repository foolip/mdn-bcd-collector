{
  "api": {
    "__resources": {
      "audio-blip": {
        "type": "audio",
        "src": ["/media/blip.mp3", "/media/blip.ogg"]
      },
      "video-blank": {
        "type": "video",
        "src": ["/media/blank.mp4", "/media/blank.webm"]
      },
      "audioContext": {
        "type": "instance",
        "src": "return new (window.AudioContext || window.webkitAudioContext)();"
      },
      "webGL": {
        "type": "instance",
        "src": "var canvas = document.createElement('canvas'); if (!canvas) {return false}; return canvas.getContext('webgl') || canvas.getContext('experimental-webgl');"
      }
    },
    "ANGLE_instanced_arrays": {
      "__base": "if (!reusableInstances.webGL) {return false}; reusableInstances.webGL.getExtension('ANGLE_instanced_arrays');"
    },
    "AnalyserNode": {
      "__resources": ["audioContext"],
      "__base": "if (!reusableInstances.audioContext) {return false;} reusableInstances.audioContext.createAnalyser();"
    },
    "AudioBuffer": {
      "__resources": ["audioContext"],
      "__base": "if (!reusableInstances.audioContext) {return false;} reusableInstances.audioContext.createBuffer(2, audioContext.sampleRate * 3, audioContext.sampleRate);"
    },
    "AudioBufferSourceNode": {
      "__resources": ["audioContext"],
      "__base": "if (!reusableInstances.audioContext) {return false;} reusableInstances.audioContext.createBufferSource();"
    },
    "AudioContext": {
      "__TODO": "Add webkit prefix",
      "__base": "var instance = new window.AudioContext();"
    },
    "AudioDestinationNode": {
      "__resources": ["audioContext"],
      "__base": "if (!reusableInstances.audioContext) {return false;} reusableInstances.audioContext.destination;"
    },
    "AudioListener": {
      "__resources": ["audioContext"],
      "__base": "if (!reusableInstances.audioContext) {return false;} reusableInstances.audioContext.listener;"
    },
    "AudioNode": {
      "__resources": ["audioContext"],
      "__base": "if (!reusableInstances.audioContext) {return false;} reusableInstances.audioContext.createAnalyser();"
    },
    "AudioParam": {
      "__base": "<%api.GainNode:gainNode%> var instance = gainNode.gain;"
    },
    "AudioParamMap": {
      "__TODO": "DEPENDS ON PROMISE TESTING SUPPORT",
      "__base.disabled": "<%api.AudioWorkletNode:worklet%> if (!worklet) {return false}; var instance = worklet.parameters;"
    },
    "AudioTrack": {
      "__resources": ["audio-blip"],
      "__base": "<%api.AudioTrackList:audioTracks%> if (!audioTracks) {return false}; var instance = audioTracks[0];"
    },
    "AudioTrackList": {
      "__resources": ["audio-blip"],
      "__base": "var el = document.getElementById('resource-audio-blip'); var instance = el.audioTracks;"
    },
    "AudioWorkletNode": {
      "__TODO": "DEPENDS ON PROMISE TESTING SUPPORT",
      "__resources": ["audioContext"],
      "__base.disabled": "await if (!reusableInstances.audioContext) {return false;} reusableInstances.audioContext.audioWorklet.addModule('/resources/custom-tests/api/AudioWorkletNode/WhiteNoiseProcessor.js'); var instance = new AudioWorkletNode(audioContext, 'white-noise-processor');"
    },
    "BiquadFilterNode": {
      "__resources": ["audioContext"],
      "__base": "if (!reusableInstances.audioContext) {return false;} reusableInstances.audioContext.createBiquadFilter();"
    },
    "ChannelMergerNode": {
      "__resources": ["audioContext"],
      "__base": "if (!reusableInstances.audioContext) {return false;} reusableInstances.audioContext.createChannelMerger();"
    },
    "ChannelSplitterNode": {
      "__resources": ["audioContext"],
      "__base": "if (!reusableInstances.audioContext) {return false;} reusableInstances.audioContext.createChannelSplitter();"
    },
    "ConstantSourceNode": {
      "__resources": ["audioContext"],
      "__base": "if (!reusableInstances.audioContext) {return false;} reusableInstances.audioContext.createConstantSource();"
    },
    "ConvolverNode": {
      "__resources": ["audioContext"],
      "__base": "if (!reusableInstances.audioContext) {return false;} reusableInstances.audioContext.createConvolver();"
    },
    "DelayNode": {
      "__resources": ["audioContext"],
      "__base": "if (!reusableInstances.audioContext) {return false;} reusableInstances.audioContext.createDelay();"
    },
    "Document": {
      "__base": "var instance = document;"
    },
    "DOMTokenList": {
      "__additional": {
        "trim_whitespace": "var elm = document.createElement('b'); elm.className = ' foo bar foo '; elm.classList.remove('bar'); return elm.className === 'foo foo' || elm.className === 'foo';",
        "remove_duplicates": "var elm = document.createElement('b'); elm.className = ' foo bar foo '; elm.classList.remove('bar'); return elm.className === 'foo';"
      }
    },
    "DynamicsCompressorNode": {
      "__resources": ["audioContext"],
      "__base": "if (!reusableInstances.audioContext) {return false;} reusableInstances.audioContext.createDynamicsCompressor();"
    },
    "EXT_blend_minmax": {
      "__resources": ["webGL"],
      "__base": "if (!reusableInstances.webGL) {return false}; reusableInstances.webGL.getExtension('EXT_blend_minmax');"
    },
    "EXT_color_buffer_float": {
      "__resources": ["webGL"],
      "__base": "if (!reusableInstances.webGL) {return false}; reusableInstances.webGL.getExtension('EXT_color_buffer_float');"
    },
    "EXT_color_buffer_half_float": {
      "__resources": ["webGL"],
      "__base": "if (!reusableInstances.webGL) {return false}; reusableInstances.webGL.getExtension('EXT_color_buffer_half_float');"
    },
    "EXT_disjoint_timer_query": {
      "__resources": ["webGL"],
      "__base": "if (!reusableInstances.webGL) {return false}; reusableInstances.webGL.getExtension('EXT_disjoint_timer_query');"
    },
    "EXT_float_blend": {
      "__resources": ["webGL"],
      "__base": "if (!reusableInstances.webGL) {return false}; reusableInstances.webGL.getExtension('EXT_float_blend');"
    },
    "EXT_frag_depth": {
      "__resources": ["webGL"],
      "__base": "if (!reusableInstances.webGL) {return false}; reusableInstances.webGL.getExtension('EXT_frag_depth');"
    },
    "EXT_shader_texture_lod": {
      "__resources": ["webGL"],
      "__base": "if (!reusableInstances.webGL) {return false}; reusableInstances.webGL.getExtension('EXT_shader_texture_lod');"
    },
    "EXT_sRGB": {
      "__resources": ["webGL"],
      "__base": "if (!reusableInstances.webGL) {return false}; reusableInstances.webGL.getExtension('EXT_sRGB');"
    },
    "EXT_texture_compression_bptc": {
      "__resources": ["webGL"],
      "__base": "if (!reusableInstances.webGL) {return false}; reusableInstances.webGL.getExtension('EXT_texture_compression_bptc');"
    },
    "EXT_texture_compression_rgtc": {
      "__resources": ["webGL"],
      "__base": "if (!reusableInstances.webGL) {return false}; reusableInstances.webGL.getExtension('EXT_texture_compression_rgtc');"
    },
    "EXT_texture_filter_anisotropic": {
      "__resources": ["webGL"],
      "__base": "if (!reusableInstances.webGL) {return false}; reusableInstances.webGL.getExtension('EXT_texture_filter_anisotropic');"
    },
    "GainNode": {
      "__resources": ["audioContext"],
      "__base": "if (!reusableInstances.audioContext) {return false;} reusableInstances.audioContext.createGain();"
    },
    "IIRFilterNode": {
<<<<<<< HEAD
      "__resources": ["audioContext"],
      "__base": "if (!reusableInstances.audioContext) {return false;} reusableInstances.audioContext.createIIRFilter();"
=======
      "__base": "<%api.AudioContext:audioCtx%> if (!audioCtx) {return false}; var instance = audioCtx.createIIRFilter([1], [1]);"
>>>>>>> ee3d83dd
    },
    "MediaCapabilities": {
      "__base": "var instance = navigator.mediaCapabilities;"
    },
    "MediaDeviceInfo": {
      "__TODO": "DEPENDS ON PROMISE TESTING SUPPORT",
      "__base.disabled": "<%api.MediaDevices:mediaDevices%> if (!mediaDevices) {return false;} var devices = await navigator.mediaDevices.enumerateDevices(); var instance = devices[0];"
    },
    "MediaDevices": {
      "__base": "var instance = navigator.mediaDevices;"
    },
    "MediaElementAudioSourceNode": {
      "__resources": ["audio-blip"],
      "__resources": ["audioContext"],
      "__base": "if (!reusableInstances.audioContext) {return false;} reusableInstances.audioContext.createMediaElementSource(document.getElementById('resource-audio-blip'));"
    },
    "MediaSession": {
      "__base": "var instance = navigator.MediaSession;"
    },
    "MediaSettingsRange": {
      "__TODO": "DEPENDS ON PROMISE TESTING SUPPORT",
      "__base.disabled": "<%api.MediaStreamTrack:track%> if (!track) {return false;} var imageCapture = new ImageCapture(track); var instance = imageCapture.track.getSettings();"
    },
    "MediaSource": {
      "__base": "var instance = new MediaSource();"
    },
    "MediaStream": {
      "__TODO": "DEPENDS ON PROMISE TESTING SUPPORT",
      "__base.disabled": "<%api.MediaDevices:mediaDevices%> if (!mediaDevices) {return false;} var instance = await mediaDevices.getUserMedia({video: true});"
    },
    "MediaStreamAudioDestinationNode": {
      "__resources": ["audioContext"],
      "__base": "if (!reusableInstances.audioContext) {return false;} reusableInstances.audioContext.createMediaStreamDestination();"
    },
    "MediaStreamAudioSourceNode": {
      "__TODO": "DEPENDS ON PROMISE TESTING SUPPORT",
      "__resources": ["audioContext"],
      "__base.disabled": "<%api.MediaStream:mediaStream%> if (!mediaStream) {return false;} if (!reusableInstances.audioContext) {return false;} reusableInstances.audioContext.createMediaStreamSource(mediaStream);"
    },
    "MediaStreamTrack": {
      "__TODO": "DEPENDS ON PROMISE TESTING SUPPORT",
      "__base.disabled": "<%api.MediaStream:mediaStream%> if (!mediaStream) {return false;} var instance = mediaStream.getVideoTracks()[0];"
    },
    "MediaStreamTrackAudioSourceNode": {
      "__TODO": "DEPENDS ON PROMISE TESTING SUPPORT",
      "__resources": ["audioContext"],
      "__base.disabled": "<%api.MediaStream:mediaStream%> if (!mediaStream) {return false;} if (!reusableInstances.audioContext) {return false;} reusableInstances.audioContext.createMediaStreamTrackSource(mediaStream);"
    },
    "Navigator": {
      "__base": "var instance = window.navigator;"
    },
    "NodeIterator": {
      "__base": "var instance = document.createNodeIterator(document);"
    },
    "OscillatorNode": {
      "__resources": ["audioContext"],
      "__base": "if (!reusableInstances.audioContext) {return false;} reusableInstances.audioContext.createOscillator();"
    },
    "PannerNode": {
      "__resources": ["audioContext"],
      "__base": "if (!reusableInstances.audioContext) {return false;} reusableInstances.audioContext.createPanner();"
    },
    "StereoPannerNode": {
      "__resources": ["audioContext"],
      "__base": "if (!reusableInstances.audioContext) {return false;} reusableInstances.audioContext.createStereoPanner();"
    },
    "TreeWalker": {
      "__base": "var instance = document.createTreeWalker(document);"
    },
    "VideoTrack": {
      "__resources": ["video-blank"],
      "__base": "<%api.VideoTrackList:videoTracks%> if (!videoTracks) {return false}; var instance = videoTracks[0];"
    },
    "VideoTrackList": {
      "__resources": ["video-blank"],
      "__base": "var el = document.getElementById('resource-video-blank'); var instance = el.videoTracks;"
    },
    "WaveShaperNode": {
      "__resources": ["audioContext"],
      "__base": "if (!reusableInstances.audioContext) {return false;} reusableInstances.audioContext.createWaveShaper();"
    },
    "Window": {
      "__base": "var instance = window;"
    }
  },
  "css": {
    "properties": {
      "custom-property": "return CSS.supports('color', 'var(--foo)') || CSS.supports('color', 'env(--foo)');"
    }
  }
}<|MERGE_RESOLUTION|>--- conflicted
+++ resolved
@@ -155,12 +155,8 @@
       "__base": "if (!reusableInstances.audioContext) {return false;} reusableInstances.audioContext.createGain();"
     },
     "IIRFilterNode": {
-<<<<<<< HEAD
-      "__resources": ["audioContext"],
-      "__base": "if (!reusableInstances.audioContext) {return false;} reusableInstances.audioContext.createIIRFilter();"
-=======
-      "__base": "<%api.AudioContext:audioCtx%> if (!audioCtx) {return false}; var instance = audioCtx.createIIRFilter([1], [1]);"
->>>>>>> ee3d83dd
+      "__resources": ["audioContext"],
+      "__base": "if (!reusableInstances.audioContext) {return false;} reusableInstances.audioContext.createIIRFilter([1], [1]);"
     },
     "MediaCapabilities": {
       "__base": "var instance = navigator.mediaCapabilities;"
