--- conflicted
+++ resolved
@@ -212,11 +212,7 @@
     "MediaStreamAudioSourceNode": {
       "__TODO": "DEPENDS ON PROMISE TESTING SUPPORT",
       "__resources": ["audioContext"],
-<<<<<<< HEAD
-      "__base.disabled": "<%api.MediaStream:mediaStream%> if (!mediaStream) {return null;} var instance = reusableInstances.audioContext.createMediaStreamSource(mediaStream);"
-=======
       "__base.disabled": "<%api.MediaStream:mediaStream%> if (!reusableInstances.audioContext) {return false;} var instance = reusableInstances.audioContext.createMediaStreamSource(mediaStream);"
->>>>>>> 563728db
     },
     "MediaStreamTrack": {
       "__TODO": "DEPENDS ON PROMISE TESTING SUPPORT",
@@ -225,11 +221,7 @@
     "MediaStreamTrackAudioSourceNode": {
       "__TODO": "DEPENDS ON PROMISE TESTING SUPPORT",
       "__resources": ["audioContext"],
-<<<<<<< HEAD
-      "__base.disabled": "<%api.MediaStream:mediaStream%> if (!mediaStream) {return null;} var instance = reusableInstances.audioContext.createMediaStreamTrackSource(mediaStream);"
-=======
       "__base.disabled": "<%api.MediaStream:mediaStream%> if (!reusableInstances.audioContext) {return false;} var instance = reusableInstances.audioContext.createMediaStreamTrackSource(mediaStream);"
->>>>>>> 563728db
     },
     "Navigator": {
       "__base": "var instance = window.navigator;"
