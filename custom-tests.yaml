api:
  __resources:
    audio-blip:
      type: audio
      src:
        - /media/blip.mp3
        - /media/blip.ogg
    video-blank:
      type: video
      src:
        - /media/blank.mp4
        - /media/blank.webm
      subtitles:
        - label: English
          lang: en
          src: /media/subtitles.vtt
    image-black:
      type: image
      src: /media/black.png
    audioContext:
      type: instance
      src: |-
        var constructor = window.AudioContext || window.webkitAudioContext;
        if (!constructor) {
          return false;
        }
        return new constructor();
    createStyleSheet:
      type: instance
      src: |-
        return function(css) {
          var el = document.createElement('style');
          el.innerHTML = css;
          document.head.appendChild(el);
          el.sheet.disabled = true;
          return el.sheet;
        }
    cryptoKey:
      type: instance
      src: |-
        if (!('crypto' in self) || !crypto) {
          return false;
        };
        var subtlecrypto = crypto.subtle || crypto.webkitSubtle;
        if (!subtlecrypto) {
          return false;
        };
        return subtlecrypto.generateKey({
          name: 'RSA-OAEP',
          modulusLength: 4096,
          publicExponent: new Uint8Array([1, 0, 1]),
          hash: 'SHA-256'
        }, true, ['encrypt', 'decrypt']);
    offlineAudioContext:
      type: instance
      src: |-
        var constructor = window.OfflineAudioContext || window.webkitOfflineAudioContext;
        if (!constructor) {
          return false;
        }
        return new constructor(2,44100*40,44100);
    speechRecognition:
      type: instance
      src: |-
        var constructor = window.SpeechRecognition || window.webkitSpeechRecognition;
        if (!constructor) {
          return false;
        }
        return new constructor();
    webGL:
      type: instance
      src: |-
        var canvas = document.createElement('canvas');
        if (!canvas) {
          return false;
        };
        return canvas.getContext('webgl2') || canvas.getContext('webgl') || canvas.getContext('experimental-webgl');
    webGL1:
      type: instance
      src: |-
        var canvas = document.createElement('canvas');
        if (!canvas) {
          return false;
        };
        return canvas.getContext('webgl') || canvas.getContext('experimental-webgl');
    webGL2:
      type: instance
      src: |-
        var canvas = document.createElement('canvas');
        if (!canvas) {
          return false;
        };
        return canvas.getContext('webgl2');

  _globals:
    crypto: return !!self.crypto;
  Attr:
    __base: |-
      var el = document.createElement('b');
      el.setAttribute('data-foo', 'bar');
      var instance = el.getAttributeNode('data-foo');
  ANGLE_instanced_arrays:
    __resources:
      - webGL1
    __base: |-
      if (!reusableInstances.webGL1) {
        return false;
      };
      var instance = reusableInstances.webGL1.getExtension('ANGLE_instanced_arrays');
    __test: return !!instance;
  AnalyserNode:
    __resources:
      - audioContext
    __base: |-
      if (!reusableInstances.audioContext) {
        return false;
      }
      var instance = reusableInstances.audioContext.createAnalyser();
  AnimationEvent:
    __base: |-
      var instance;
      try {
        instance = new AnimationEvent('animationend');
      } catch(e) {
        try {
          instance = document.createEvent('AnimationEvent');
        } catch(e) {
          if (e.name === 'NotSupportedError' || e.name === 'NOT_SUPPORTED_ERR') {
            return false;
          }
          throw e;
        }
      }
  ApplicationCache:
    __base: var instance = window.applicationCache;
  AudioBuffer:
    __resources:
      - audioContext
    __base: |-
      if (!reusableInstances.audioContext) {
        return false;
      }
      var instance = reusableInstances.audioContext.createBuffer(2, reusableInstances.audioContext.sampleRate * 3, reusableInstances.audioContext.sampleRate);
  AudioBufferSourceNode:
    __resources:
      - audioContext
    __base: |-
      if (!reusableInstances.audioContext) {
        return false;
      }
      var instance = reusableInstances.audioContext.createBufferSource();
  AudioContext:
    __resources:
      - audioContext
    __base: var instance = reusableInstances.audioContext;
    __test: return 'AudioContext' in self;
  AudioDestinationNode:
    __resources:
      - audioContext
    __base: |-
      if (!reusableInstances.audioContext) {
        return false;
      }
      var instance = reusableInstances.audioContext.destination;
  AudioListener:
    __resources:
      - audioContext
    __base: |-
      if (!reusableInstances.audioContext) {
        return false;
      }
      var instance = reusableInstances.audioContext.listener;
  AudioNode:
    __resources:
      - audioContext
    __base: |-
      if (!reusableInstances.audioContext) {
        return false;
      }
      var instance = reusableInstances.audioContext.createAnalyser();
  AudioParam:
    __resources:
      - audioContext
    __base: <%api.GainNode:gainNode%> var instance = gainNode.gain;
  AudioProcessingEvent:
    __base: |-
      var instance;
      try {
        instance = new AudioProcessingEvent('audioprocess');
      } catch(e) {
        try {
          instance = document.createEvent('AudioProcessingEvent');
        } catch(e) {
          if (e.name === 'NotSupportedError' || e.name === 'NOT_SUPPORTED_ERR') {
            return false;
          }
          throw e;
        }
      }
  AudioScheduledSourceNode:
    __resources:
      - audioContext
    __base: |-
      if (!reusableInstances.audioContext) {
        return false;
      }
      var instance = reusableInstances.audioContext.createBufferSource();
    __test: return 'AudioScheduledSourceNode' in self;
  AudioTrack:
    __resources:
      - audio-blip
    __base: <%api.AudioTrackList:audioTracks%> var instance = audioTracks[0];
  AudioTrackList:
    __resources:
      - audio-blip
    __base: |-
      var el = document.getElementById('resource-audio-blip');
      var instance = el.audioTracks;
  AudioWorkletNode:
    __resources:
      - audioContext
    __base: |-
      if (!reusableInstances.audioContext) {
        return false;
      }
      if
      (!reusableInstances.audioContext.audioWorklet) {
        return false;
      }
      var promise = reusableInstances.audioContext.audioWorklet.addModule('/resources/custom-tests/api/AudioWorkletNode/WhiteNoiseProcessor.js').then(
        function() {
          return new AudioWorkletNode(reusableInstances.audioContext, 'white-noise-processor')
        }
      );
      promise.then(function() {});
  BarProp:
    __base: var instance = window.toolbar;
  BaseAudioContext:
    __resources:
      - audioContext
    __base: var instance = reusableInstances.audioContext;
    __test: return 'BaseAudioContext' in self;
    __additional:
<<<<<<< HEAD
      decodeAudioData.promise_syntax: |-
=======
      decodeAudioData.returns_promise: >-
>>>>>>> 8e7fa9f3
        <%api.BaseAudioContext:ctx%>
        return ctx.decodeAudioData.length === 1;
  # XXX Freezes in many versions of Chrome and Firefox
  # BatteryManager:
  #   __base: |-
  #     if (!('getBattery' in navigator)) {
  #       return false;
  #     };
  #     var promise = navigator.getBattery();
  #     promise.then(function() {});
  BeforeUnloadEvent:
    __base: |-
      try {
        var instance = document.createEvent('BeforeUnloadEvent');
      } catch(e) {
        if (e.name === 'NotSupportedError' || e.name === 'NOT_SUPPORTED_ERR') {
          return false;
        }
        throw e;
      }
  BiquadFilterNode:
    __resources:
      - audioContext
    __base: |-
      if (!reusableInstances.audioContext) {
        return false;
      }
      var instance = reusableInstances.audioContext.createBiquadFilter();
  Blob:
    __base: |-
      var instance;
      try {
        instance = new Blob();
      } catch(e) {
        instance = new BlobBuilder();
      }
  CacheStorage:
    __base: |-
      if (!('caches' in self)) {
        return false;
      };
      var instance = caches;
  CanvasPattern:
    __resources:
      - image-black
    __base: |-
      <%api.CanvasRenderingContext2D:canvas%>
      var instance = canvas.createPattern(document.getElementById('resource-image-black'), 'repeat');
  CanvasRenderingContext2D:
    __base: |-
      var canvas = document.createElement('canvas');
      if (!canvas) {
        return false;
      };
      var instance = canvas.getContext('2d');
    __additional:
      drawImage.SVGImageElement_source_image: |-
        <%api.CanvasRenderingContext2D:canvas%>
        <%api.SVGImageElement:image%>
        canvas.drawImage(image, 0, 0);
        return true;
  ChannelMergerNode:
    __resources:
      - audioContext
    __base: |-
      if (!reusableInstances.audioContext) {
        return false;
      }
      var instance = reusableInstances.audioContext.createChannelMerger();
  ChannelSplitterNode:
    __resources:
      - audioContext
    __base: |-
      if (!reusableInstances.audioContext) {
        return false;
      }
      var instance = reusableInstances.audioContext.createChannelSplitter();
  CharacterData:
    __base: <%api.Text:instance%>
  Clients:
    __base: var instance = clients;
  CloseEvent:
    __base: |-
      var instance;
      try {
        instance = new CloseEvent('close');
      } catch(e) {
        try {
          instance = document.createEvent('CloseEvent');
        } catch(e) {
          if (e.name === 'NotSupportedError' || e.name === 'NOT_SUPPORTED_ERR') {
            return false;
          }
          throw e;
        }
      }
  CompositionEvent:
    __base: |-
      var instance;
      try {
        instance = new CompositionEvent('compositionstart');
      } catch(e) {
        try {
          instance = document.createEvent('CompositionEvent');
        } catch(e) {
          if (e.name === 'NotSupportedError' || e.name === 'NOT_SUPPORTED_ERR') {
            return false;
          }
          throw e;
        }
      }
  ConstantSourceNode:
    __resources:
      - audioContext
    __base: |-
      if (!reusableInstances.audioContext) {
        return false;
      }
      var instance = reusableInstances.audioContext.createConstantSource();
  ConvolverNode:
    __resources:
      - audioContext
    __base: |-
      if (!reusableInstances.audioContext) {
        return false;
      }
      var instance = reusableInstances.audioContext.createConvolver();
  Crypto:
    __base: |-
      if (!('crypto' in self)) {
        return false;
      };
      var instance = crypto;
  CryptoKey:
    __resources:
      - cryptoKey
    __base: |-
      var promise = reusableInstances.cryptoKey;
  CSSConditionRule:
    __resources:
      - createStyleSheet
    __base: <%api.CSSMediaRule:instance%>
  CSSCounterStyleRule:
    __resources:
      - createStyleSheet
    __base: |-
      var stylesheet = reusableInstances.createStyleSheet('@counter-style thumbs {system: cyclic; symbols: "👍"; suffix: " ";}');
      var instance = stylesheet.cssRules.item(0);
  CSSFontFaceRule:
    __resources:
      - createStyleSheet
    __base: |-
      var stylesheet = reusableInstances.createStyleSheet('@font-face {font-family: somefont; src: url(somefont.ttf);}');
      var instance = stylesheet.cssRules.item(0);
  CSSFontFeatureValuesRule:
    __resources:
      - createStyleSheet
    __base: |-
      var stylesheet = reusableInstances.createStyleSheet('@font-feature-values Font {@styleset {nice-style: 12;}}');
      var instance = stylesheet.cssRules.item(0);
  CSSGroupingRule:
    __resources:
      - createStyleSheet
    __base: <%api.CSSMediaRule:instance%>
  CSSImportRule:
    __resources:
      - createStyleSheet
    __base: |-
      var stylesheet = reusableInstances.createStyleSheet('@import url(/resources/style.css);');
      var instance = stylesheet.cssRules.item(0);
  CSSKeyframeRule:
    __resources:
      - createStyleSheet
    __base: |-
      <%api.CSSKeyframesRule:keyframes%>
      var instance = keyframes.cssRules.item(0);
  CSSKeyframesRule:
    __resources:
      - createStyleSheet
    __base: |-
      var stylesheet = reusableInstances.createStyleSheet('@keyframes test {0% {
      top: 0 } 100% { top: 100px; }} @-webkit-keyframes test {0% { top: 0 } 100% { top: 100px; }} @-moz-keyframes test {0% { top: 0 } 100% { top: 100px; }} @-o-keyframes test {0% { top: 0 } 100% { top: 100px; }}');
      var instance = stylesheet.cssRules.item(0);
  CSSMediaRule:
    __resources:
      - createStyleSheet
    __base: |-
      var stylesheet = reusableInstances.createStyleSheet('@media (max-width: 600px) {body {background-color: #111;color: white;}}');
      var instance = stylesheet.cssRules.item(0);
  CSSPageRule:
    __resources:
      - createStyleSheet
    __base: |-
      var stylesheet = reusableInstances.createStyleSheet('@page {margin: 1cm;}');
      var instance = stylesheet.cssRules.item(0);
  CSSRule:
    __resources:
      - createStyleSheet
    __base: |-
      <%api.CSSRuleList:cssRules%>
      var instance = cssRules.item(0);
  CSSRuleList:
    __resources:
      - createStyleSheet
    __base: |-
      <%api.CSSStyleSheet:stylesheet%>
      var instance = stylesheet.cssRules;
  CSSStyleDeclaration:
    __base: |-
      var el = document.createElement('b');
      var instance = el.style;
  CSSStyleRule:
    __resources:
      - createStyleSheet
    __base: <%api.CSSRule:instance%>
  CSSStyleSheet:
    __resources:
      - createStyleSheet
    __base: "var instance = reusableInstances.createStyleSheet('p {color: red;}');"
  CSSSupportsRule:
    __resources:
      - createStyleSheet
    __base: |-
      var stylesheet = reusableInstances.createStyleSheet('@supports (display: grid) {div {display: grid;}}');
      var instance = stylesheet.cssRules.item(0);
  CSSViewportRule:
    __resources:
      - createStyleSheet
    __base: |-
      var stylesheet = reusableInstances.createStyleSheet('@viewport {width: 100vw;}');
      var instance = stylesheet.cssRules.item(0);
  CustomEvent:
    __base: |-
      var instance;
      try {
        instance = new CustomEvent('custom');
      } catch(e) {
        try {
          instance = document.createEvent('CustomEvent');
        } catch(e) {
          if (e.name === 'NotSupportedError' || e.name === 'NOT_SUPPORTED_ERR') {
            return false;
          }
          throw e;
        }
      }
  DelayNode:
    __resources:
      - audioContext
    __base: |-
      if (!reusableInstances.audioContext) {
        return false;
      }
      var instance = reusableInstances.audioContext.createDelay();
  DeviceMotionEvent:
    __base: |-
      var instance;
      try {
        instance = new DeviceMotionEvent('devicemotion');
      } catch(e) {
        try {
          instance = document.createEvent('DeviceMotionEvent');
        } catch(e) {
          if (e.name === 'NotSupportedError' || e.name === 'NOT_SUPPORTED_ERR') {
            return false;
          }
          throw e;
        }
      }
  DeviceOrientationEvent:
    __base: |-
      var instance;
      try {
        instance = new DeviceOrientationEvent('deviceorientation');
      } catch(e) {
        try {
          instance = document.createEvent('DeviceOrientationEvent');
        } catch(e) {
          if (e.name === 'NotSupportedError' || e.name === 'NOT_SUPPORTED_ERR') {
            return false;
          }
          throw e;
        }
      }
  Document:
    __base: var instance = document;
  DocumentFragment:
    __base: var instance = document.createDocumentFragment();
  DocumentType:
    __base: var instance = document.doctype;
  DOMError:
    __base: var instance = new DOMError('name');
  DOMException:
    __base: |-
      var instance;
      try {
        document.createElement('1');
      } catch (e) {
        instance = e;
      }
  DOMImplementation:
    __base: var instance = document.implementation;
  DOMRectList:
    __base: |-
      <%api.Element:el%> if (!el.getClientRects) {
        return false;
      }
      var instance = el.getClientRects();
  DOMTokenList:
    __base: |-
      var elm = document.createElement('b');
      var instance = elm.classList;
    __additional:
      trim_whitespace: |-
        if (!instance) { return false; }
        elm.className = ' foo bar foo ';
        instance.remove('bar');
        return elm.className === 'foo foo' || elm.className === 'foo';
      remove_duplicates: |-
        if (!instance) { return false; }
        elm.className = ' foo bar foo ';
        instance.remove('bar');
        return elm.className === 'foo';
      toggle.force_parameter: |-
        if (!instance) { return false; }
        elm.className = 'foo bar';
        if (!('toggle' in instance)) {
          return {result: false, message: 'Element.classList.toggle is not defined'};
        }
        instance.toggle('foo', true);
        return elm.className === 'foo bar';
  DragEvent:
    __base: |-
      var instance;
      try {
        instance = new DragEvent('drag');
      } catch(e) {
        try {
          instance = document.createEvent('DragEvent');
        } catch(e) {
          if (e.name === 'NotSupportedError' || e.name === 'NOT_SUPPORTED_ERR') {
            return false;
          }
          throw e;
        }
      }
  DynamicsCompressorNode:
    __resources:
      - audioContext
    __base: |-
      if (!reusableInstances.audioContext) {
        return false;
      }
      var instance = reusableInstances.audioContext.createDynamicsCompressor();
  Element:
    __base: |-
      var instance;
      try {
        instance = document.createElementNS('', 'el');
      } catch(e) {
        instance = document.createElement('b');
      }
  ErrorEvent:
    __base: |-
      var instance;
      try {
        instance = new ErrorEvent('error');
      } catch(e) {
        try {
          instance = document.createEvent('ErrorEvent');
        } catch(e) {
          if (e.name === 'NotSupportedError' || e.name === 'NOT_SUPPORTED_ERR') {
            return false;
          }
          throw e;
        }
      }
  Event:
    __base: |-
      var instance;
      try {
        instance = new Event('type');
      } catch(e) {
        try {
          instance = document.createEvent('Event');
        } catch(e) {
          if (e.name === 'NotSupportedError' || e.name === 'NOT_SUPPORTED_ERR') {
            return false;
          }
          throw e;
        }
      }
  EventSource:
    __base: var instance = new EventSource('/eventstream');
  EXT_blend_minmax:
    __resources:
      - webGL1
    __base: |-
      if (!reusableInstances.webGL1) {
        return false;
      };
      var instance = reusableInstances.webGL1.getExtension('EXT_blend_minmax');
  EXT_clip_cull_distance:
    __resources:
      - webGL
    __base: |-
      if (!reusableInstances.webGL) {
        return false;
      };
      var instance = reusableInstances.webGL.getExtension('EXT_clip_cull_distance');
  EXT_color_buffer_float:
    __resources:
      - webGL2
    __base: |-
      if (!reusableInstances.webGL2) {
        return false;
      };
      var instance = reusableInstances.webGL2.getExtension('EXT_color_buffer_float');
  EXT_color_buffer_half_float:
    __resources:
      - webGL1
    __base: |-
      if (!reusableInstances.webGL1) {
        return false;
      };
      var instance = reusableInstances.webGL1.getExtension('EXT_color_buffer_half_float');
  EXT_disjoint_timer_query:
    __resources:
      - webGL1
    __base: |-
      if (!reusableInstances.webGL1) {
        return false;
      };
      var instance = reusableInstances.webGL1.getExtension('EXT_disjoint_timer_query');
  EXT_disjoint_timer_query_webgl2:
    __resources:
      - webGL2
    __base: |-
      if (!reusableInstances.webGL2) {
        return false;
      };
      var instance = reusableInstances.webGL2.getExtension('EXT_disjoint_timer_query_webgl2');
  EXT_float_blend:
    __resources:
      - webGL
    __base: |-
      if (!reusableInstances.webGL) {
        return false;
      };
      var instance = reusableInstances.webGL.getExtension('EXT_float_blend');
  EXT_frag_depth:
    __resources:
      - webGL1
    __base: |-
      if (!reusableInstances.webGL1) {
        return false;
      };
      var instance = reusableInstances.webGL1.getExtension('EXT_frag_depth');
  EXT_shader_texture_lod:
    __resources:
      - webGL1
    __base: |-
      if (!reusableInstances.webGL1) {
        return false;
      };
      var instance = reusableInstances.webGL1.getExtension('EXT_shader_texture_lod');
  EXT_sRGB:
    __resources:
      - webGL1
    __base: |-
      if (!reusableInstances.webGL1) {
        return false;
      };
      var instance = reusableInstances.webGL1.getExtension('EXT_sRGB');
  EXT_texture_compression_bptc:
    __resources:
      - webGL
    __base: |-
      if (!reusableInstances.webGL) {
        return false;
      };
      var instance = reusableInstances.webGL.getExtension('EXT_texture_compression_bptc');
  EXT_texture_compression_rgtc:
    __resources:
      - webGL
    __base: |-
      if (!reusableInstances.webGL) {
        return false;
      };
      var instance = reusableInstances.webGL.getExtension('EXT_texture_compression_rgtc');
  EXT_texture_filter_anisotropic:
    __resources:
      - webGL
    __base: |-
      if (!reusableInstances.webGL) {
        return false;
      };
      var instance = reusableInstances.webGL.getExtension('EXT_texture_filter_anisotropic');
  EXT_texture_norm16:
    __resources:
      - webGL2
    __base: |-
      if (!reusableInstances.webGL2) {
        return false;
      };
      var instance = reusableInstances.webGL2.getExtension('EXT_texture_norm16');
  ExtendableEvent:
    __base: var instance = new ExtendableEvent('extendable');
  External:
    __base: var instance = window.external;
  FetchEvent:
    __base: |-
      <%api.Request:req%>
      var instance = new FetchEvent('fetch', { request: req });
  FileReader:
    __base: var instance = new FileReader();
  FocusEvent:
    __base: |-
      var instance;
      try {
        instance = new FocusEvent('focus');
      } catch(e) {
        try {
          instance = document.createEvent('FocusEvent');
        } catch(e) {
          if (e.name === 'NotSupportedError' || e.name === 'NOT_SUPPORTED_ERR') {
            return false;
          }
          throw e;
        }
      }
  FontFace:
    __base: var instance = new FontFace('Material Design Icons', 'url(/fonts/materialdesignicons-webfont.woff)');
  FontFaceSet:
    __base: |-
      var instance;
      if ('document' in self) {
        instance = document.fonts;
      } else {
        instance = self.fonts;
      }
  FontFaceSetLoadEvent:
    __base: var instance = new FontFaceSetLoadEvent('loading');
  GainNode:
    __resources:
      - audioContext
    __base: |-
      if (!reusableInstances.audioContext) {
        return false;
      }
      var instance = reusableInstances.audioContext.createGain();
  GamepadEvent:
    __base: var instance = new GamepadEvent('gamepadconnected');
  HashChangeEvent:
    __base: |-
      var instance;
      try {
        instance = new HashChangeEvent('hashchange');
      } catch(e) {
        try {
          instance = document.createEvent('HashChangeEvent');
        } catch(e) {
          if (e.name === 'NotSupportedError' || e.name === 'NOT_SUPPORTED_ERR') {
            return false;
          }
          throw e;
        }
      }
  History:
    __base: var instance = history;
  HTMLAllCollection:
    __base: var instance = document.all;
    __test: return bcd.testObjectName(instance, 'HTMLAllCollection');
  HTMLAnchorElement:
    __base: var instance = document.createElement('a');
    __test: return bcd.testObjectName(instance, 'HTMLAnchorElement');
  HTMLAreaElement:
    __base: var instance = document.createElement('area');
    __test: return bcd.testObjectName(instance, 'HTMLAreaElement');
  HTMLAudioElement:
    __base: var instance = document.createElement('audio');
    __test: return bcd.testObjectName(instance, 'HTMLAudioElement');
  HTMLBaseElement:
    __base: var instance = document.createElement('base');
    __test: return bcd.testObjectName(instance, 'HTMLBaseElement');
  HTMLBaseFontElement:
    __base: var instance = document.createElement('basefont');
    __test: return bcd.testObjectName(instance, 'HTMLBaseFontElement');
  HTMLBodyElement:
    __base: var instance = document.createElement('body');
    __test: return bcd.testObjectName(instance, 'HTMLBodyElement');
  HTMLBRElement:
    __base: var instance = document.createElement('br');
    __test: return bcd.testObjectName(instance, 'HTMLBRElement');
  HTMLButtonElement:
    __base: var instance = document.createElement('button');
    __test: return bcd.testObjectName(instance, 'HTMLButtonElement');
  HTMLCanvasElement:
    __base: var instance = document.createElement('canvas');
    __test: return bcd.testObjectName(instance, 'HTMLCanvasElement');
  HTMLCollection:
    __base: var instance = document.forms;
  HTMLContentElement:
    __base: var instance = document.createElement('content');
    __test: return bcd.testObjectName(instance, 'HTMLContentElement');
  HTMLDataElement:
    __base: var instance = document.createElement('data');
    __test: return bcd.testObjectName(instance, 'HTMLDataElement');
  HTMLDataListElement:
    __base: var instance = document.createElement('datalist');
    __test: return bcd.testObjectName(instance, 'HTMLDataListElement');
  HTMLDetailsElement:
    __base: var instance = document.createElement('details');
    __test: return bcd.testObjectName(instance, 'HTMLDetailsElement');
  HTMLDialogElement:
    __base: var instance = document.createElement('dialog');
    __test: return bcd.testObjectName(instance, 'HTMLDialogElement');
  HTMLDirectoryElement:
    __base: var instance = document.createElement('dir');
    __test: return bcd.testObjectName(instance, 'HTMLDirectoryElement');
  HTMLDivElement:
    __base: var instance = document.createElement('div');
    __test: return bcd.testObjectName(instance, 'HTMLDivElement');
  HTMLDListElement:
    __base: var instance = document.createElement('dl');
    __test: return bcd.testObjectName(instance, 'HTMLDListElement');
  HTMLDocument:
    __base: var instance = document;
  HTMLElement:
    __base: var instance = document.createElement('b');
  HTMLEmbedElement:
    __base: var instance = document.createElement('embed');
    __test: return bcd.testObjectName(instance, 'HTMLEmbedElement');
  HTMLFieldSetElement:
    __base: var instance = document.createElement('fieldset');
    __test: return bcd.testObjectName(instance, 'HTMLFieldSetElement');
  HTMLFontElement:
    __base: var instance = document.createElement('font');
    __test: return bcd.testObjectName(instance, 'HTMLFontElement');
  HTMLFormControlsCollection:
    __base: |-
      <%api.HTMLFormElement:form%>
      for (var i = 0; i < 3; i++) {
        var input = document.createElement('input');
        input.value = i;
        form.appendChild(input);
      }
      var instance = form.elements;
  HTMLFormElement:
    __base: var instance = document.createElement('form');
    __test: return bcd.testObjectName(instance, 'HTMLFormElement');
  HTMLFrameElement:
    __base: var instance = document.createElement('frame');
    __test: return bcd.testObjectName(instance, 'HTMLFrameElement');
  HTMLFrameSetElement:
    __base: var instance = document.createElement('frameset');
    __test: return bcd.testObjectName(instance, 'HTMLFrameSetElement');
  HTMLHeadElement:
    __base: var instance = document.createElement('head');
    __test: return bcd.testObjectName(instance, 'HTMLHeadElement');
  HTMLHeadingElement:
    __base: var instance = document.createElement('h1');
    __test: return bcd.testObjectName(instance, 'HTMLHeadingElement');
  HTMLHRElement:
    __base: var instance = document.createElement('hr');
    __test: return bcd.testObjectName(instance, 'HTMLHRElement');
  HTMLHtmlElement:
    __base: var instance = document.createElement('html');
    __test: return bcd.testObjectName(instance, 'HTMLHtmlElement');
  HTMLIFrameElement:
    __base: var instance = document.createElement('iframe');
    __test: return bcd.testObjectName(instance, 'HTMLIFrameElement');
  HTMLImageElement:
    __base: var instance = document.createElement('img');
    __test: return bcd.testObjectName(instance, 'HTMLImageElement');
  HTMLInputElement:
    __base: var instance = document.createElement('input');
    __test: return bcd.testObjectName(instance, 'HTMLInputElement');
  HTMLIsIndexElement:
    __base: var instance = document.createElement('isindex');
    __test: return bcd.testObjectName(instance, 'HTMLIsIndexElement');
  HTMLKeygenElement:
    __base: var instance = document.createElement('keygen');
    __test: return bcd.testObjectName(instance, 'HTMLKeygenElement');
  HTMLLabelElement:
    __base: var instance = document.createElement('label');
    __test: return bcd.testObjectName(instance, 'HTMLLabelElement');
  HTMLLegendElement:
    __base: var instance = document.createElement('legend');
    __test: return bcd.testObjectName(instance, 'HTMLLegendElement');
  HTMLLIElement:
    __base: var instance = document.createElement('li');
    __test: return bcd.testObjectName(instance, 'HTMLLIElement');
  HTMLLinkElement:
    __base: var instance = document.createElement('link');
    __test: return bcd.testObjectName(instance, 'HTMLLinkElement');
  HTMLMapElement:
    __base: var instance = document.createElement('map');
    __test: return bcd.testObjectName(instance, 'HTMLMapElement');
  HTMLMarqueeElement:
    __base: var instance = document.createElement('marquee');
    __test: return bcd.testObjectName(instance, 'HTMLMarqueeElement');
  HTMLMediaElement:
    __base: <%api.HTMLVideoElement:instance%>
    __test: return bcd.testObjectName(instance, 'HTMLVideoElement');
  HTMLMenuElement:
    __base: var instance = document.createElement('menu');
    __test: return bcd.testObjectName(instance, 'HTMLMenuElement');
  HTMLMenuItemElement:
    __base: var instance = document.createElement('menuitem');
    __test: return bcd.testObjectName(instance, 'HTMLMenuItemElement');
  HTMLMetaElement:
    __base: var instance = document.createElement('meta');
    __test: return bcd.testObjectName(instance, 'HTMLMetaElement');
  HTMLMeterElement:
    __base: var instance = document.createElement('meter');
    __test: return bcd.testObjectName(instance, 'HTMLMeterElement');
  HTMLModElement:
    __base: var instance = document.createElement('del');
    __test: return bcd.testObjectName(instance, ['HTMLModElement', 'HTMLDelElement']);
  HTMLObjectElement:
    __base: var instance = document.createElement('object');
    __test: return bcd.testObjectName(instance, 'HTMLObjectElement');
  HTMLOListElement:
    __base: var instance = document.createElement('ol');
    __test: return bcd.testObjectName(instance, 'HTMLOListElement');
  HTMLOptGroupElement:
    __base: var instance = document.createElement('optgroup');
    __test: return bcd.testObjectName(instance, 'HTMLOptGroupElement');
  HTMLOptionElement:
    __base: var instance = document.createElement('option');
    __test: return bcd.testObjectName(instance, 'HTMLOptionElement');
  HTMLOptionsCollection:
    __base: |-
      var el = document.createElement('select');
      for (var i = 0; i < 3; i++) {
        el.appendChild(document.createElement('option'));
      }
      var instance = el.options;
  HTMLOutputElement:
    __base: var instance = document.createElement('output');
    __test: return bcd.testObjectName(instance, 'HTMLOutputElement');
  HTMLParagraphElement:
    __base: var instance = document.createElement('p');
    __test: return bcd.testObjectName(instance, 'HTMLParagraphElement');
  HTMLParamElement:
    __base: var instance = document.createElement('param');
    __test: return bcd.testObjectName(instance, 'HTMLParamElement');
  HTMLPictureElement:
    __base: var instance = document.createElement('picture');
    __test: return bcd.testObjectName(instance, 'HTMLPictureElement');
  HTMLPortalElement:
    __base: var instance = document.createElement('portal');
    __test: return bcd.testObjectName(instance, 'HTMLPortalElement');
  HTMLPreElement:
    __base: var instance = document.createElement('pre');
    __test: return bcd.testObjectName(instance, 'HTMLPreElement');
  HTMLProgressElement:
    __base: var instance = document.createElement('progress');
    __test: return bcd.testObjectName(instance, 'HTMLProgressElement');
  HTMLQuoteElement:
    __base: var instance = document.createElement('blockquote');
    __test: return bcd.testObjectName(instance, ['HTMLQuoteElement', 'HTMLBlockElement', 'HTMLBlockElementConstructor', 'HTMLBlockquoteElement', 'HTMLBlockquoteElementConstructor']);
  HTMLScriptElement:
    __base: var instance = document.createElement('script');
    __test: return bcd.testObjectName(instance, 'HTMLScriptElement');
  HTMLSelectElement:
    __base: var instance = document.createElement('select');
    __test: return bcd.testObjectName(instance, 'HTMLSelectElement');
  HTMLShadowElement:
    __base: var instance = document.createElement('shadow');
    __test: return bcd.testObjectName(instance, 'HTMLShadowElement');
  HTMLSlotElement:
    __base: var instance = document.createElement('slot');
    __test: return bcd.testObjectName(instance, 'HTMLSlotElement');
  HTMLSourceElement:
    __base: var instance = document.createElement('source');
    __test: return bcd.testObjectName(instance, 'HTMLSourceElement');
  HTMLSpanElement:
    __base: var instance = document.createElement('span');
    __test: return bcd.testObjectName(instance, 'HTMLSpanElement');
  HTMLStyleElement:
    __base: var instance = document.createElement('style');
    __test: return bcd.testObjectName(instance, 'HTMLStyleElement');
  HTMLTableCaptionElement:
    __base: var instance = document.createElement('caption');
    __test: return bcd.testObjectName(instance, 'HTMLTableCaptionElement');
  HTMLTableCellElement:
    __base: var instance = document.createElement('td');
    __test: return bcd.testObjectName(instance, ['HTMLTableCellElement', 'HTMLTableDataCellElement']);
  HTMLTableColElement:
    __base: var instance = document.createElement('col');
    __test: return bcd.testObjectName(instance, 'HTMLTableColElement');
  HTMLTableElement:
    __base: var instance = document.createElement('table');
    __test: return bcd.testObjectName(instance, 'HTMLTableElement');
  HTMLTableRowElement:
    __base: var instance = document.createElement('tr');
    __test: return bcd.testObjectName(instance, 'HTMLTableRowElement');
  HTMLTableSectionElement:
    __base: var instance = document.createElement('tbody');
    __test: return bcd.testObjectName(instance, 'HTMLTableSectionElement');
  HTMLTemplateElement:
    __base: var instance = document.createElement('template');
    __test: return bcd.testObjectName(instance, 'HTMLTemplateElement');
  HTMLTextAreaElement:
    __base: var instance = document.createElement('textarea');
    __test: return bcd.testObjectName(instance, 'HTMLTextAreaElement');
  HTMLTimeElement:
    __base: var instance = document.createElement('time');
    __test: return bcd.testObjectName(instance, 'HTMLTimeElement');
  HTMLTitleElement:
    __base: var instance = document.createElement('title');
    __test: return bcd.testObjectName(instance, 'HTMLTitleElement');
  HTMLTrackElement:
    __base: var instance = document.createElement('track');
    __test: return bcd.testObjectName(instance, 'HTMLTrackElement');
  HTMLUListElement:
    __base: var instance = document.createElement('ul');
    __test: return bcd.testObjectName(instance, 'HTMLUListElement');
  HTMLUnknownElement:
    __base: var instance = document.createElement('unknown');
    __test: return bcd.testObjectName(instance, 'HTMLUnknownElement');
  HTMLVideoElement:
    __base: var instance = document.createElement('video');
    __test: return bcd.testObjectName(instance, 'HTMLVideoElement');
  IDBDatabase:
    __base: |-
      <%api.IDBOpenDBRequest:req%>
      req.onsuccess = function() {
        callback(req.result);
      };
      req.onerror = function(event) {
        fail(event.message);
      };
  IDBFactory:
    __base: var instance = self.indexedDB || self.mozIndexedDB || self.webkitIndexedDB || self.msIndexedDB;
  IDBOpenDBRequest:
    __base: |-
      <%api.IDBFactory:idb%>
      var instance = idb.open("collector");
  IDBRequest:
    __base: <%api.IDBOpenDBRequest:instance%>
  IDBVersionChangeEvent:
    __base: |-
      var instance;
      try {
        instance = new IDBVersionChangeEvent('upgradeneeded');
      } catch(e) {
        try {
          instance = document.createEvent('IDBVersionChangeEvent');
        } catch(e) {
          if (e.name === 'NotSupportedError' || e.name === 'NOT_SUPPORTED_ERR') {
            return false;
          }
          throw e;
        }
      }
  IIRFilterNode:
    __resources:
      - audioContext
    __base: |-
      if (!reusableInstances.audioContext) {
        return false;
      }
      var instance = reusableInstances.audioContext.createIIRFilter([1], [1]);
  ImageBitmap:
    __resources:
      - image-black
    __base: var instance = createImageBitmap(document.getElementById('resource-image-black'));
  ImageCapture:
    __base: |-
      <%api.MediaDevices:mediaDevices%>
      var stream = mediaDevices.getUserMedia({video: true});
      stream.then(function() {});
      var promise = stream.then(function(s) {
        var tracks = s.getVideoTracks();
        return new ImageCapture(tracks[0]);
      });
  ImageData:
    __base: |-
      var instance;
      if ('ImageData' in self) {
        instance = new ImageData(5, 5);
      } else if ('document' in self) {
        <%api.CanvasRenderingContext2D:ctx%>
        instance = ctx.createImageData(16, 16);
      }
  InstallEvent:
    __base: var instance = new InstallEvent('install');
  KeyboardEvent:
    __base: |-
      var instance;
      try {
        instance = new KeyboardEvent('keypress');
      } catch(e) {
        try {
          instance = document.createEvent('KeyboardEvent');
        } catch(e) {
          if (e.name === 'NotSupportedError' || e.name === 'NOT_SUPPORTED_ERR') {
            return false;
          }
          throw e;
        }
      }
  KHR_parallel_shader_compile:
    __resources:
      - webGL
    __base: |-
      if (!reusableInstances.webGL) {
        return false;
      };
      var instance = reusableInstances.webGL.getExtension('KHR_parallel_shader_compile');
  Location:
    __base: var instance = location;
  MediaCapabilities:
    __base: var instance = navigator.mediaCapabilities;
  MediaDeviceInfo:
    __base: |-
      <%api.MediaDevices:mediaDevices%>
      var promise = navigator.mediaDevices.enumerateDevices().then(
        function(devices) {
          return devices[0];
        }
      );
  MediaDevices:
    __base: var instance = navigator.mediaDevices;
  MediaElementAudioSourceNode:
    __resources:
      - audio-blip
      - audioContext
    __base: |-
      if (!reusableInstances.audioContext) {
        return false;
      }
      var instance = reusableInstances.audioContext.createMediaElementSource(document.getElementById('resource-audio-blip'));
  MediaEncryptedEvent:
    __base: var instance = new MediaEncryptedEvent('encrypted');
  MediaKeyMessageEvent:
    __base: "var instance = new MediaKeyMessageEvent('license-request', {message: new ArrayBuffer(), messageType: 'license-request'});"
  MediaList:
    __resources:
      - createStyleSheet
    __base: |-
      var stylesheet = reusableInstances.createStyleSheet('@media (max-width: 600px) {body {background-color: #111;color: white;}}');
      var instance = stylesheet.media;
  MediaQuery:
    __base: "var instance = window.matchMedia('screen and max-width: 800px;');"
  MediaQueryListEvent:
    __base: var instance = new MediaQueryListEvent('change');
  MediaSession:
    __base: var instance = navigator.mediaSession;
  MediaSource:
    __base: var instance = new MediaSource();
    isTypeSupported: return 'isTypeSupported' in MediaSource;
  MediaStream:
    __base: |-
      <%api.MediaDevices:mediaDevices%>
      var promise = mediaDevices.getUserMedia({audio: true});
      promise.then(function() {});
  MediaStreamAudioDestinationNode:
    __resources:
      - audioContext
    __base: |-
      if (!reusableInstances.audioContext) {
        return false;
      }
      var instance = reusableInstances.audioContext.createMediaStreamDestination();
  MediaStreamAudioSourceNode:
    __resources:
      - audioContext
    __base: |-
      <%api.MediaStream:mediaStream%>
      if (!reusableInstances.audioContext) {
        return false;
      }
      var promise = mediaStream.then(function(ms) {
        return reusableInstances.audioContext.createMediaStreamSource(ms)
      });
  MediaStreamTrack:
    __base: |-
      <%api.MediaStream:mediaStream%>
      var promise = mediaStream.then(function(ms) {
        return ms.getAudioTracks()[0]
      });
  MediaStreamTrackAudioSourceNode:
    __resources:
      - audioContext
    __base: |-
      <%api.MediaStream:mediaStream%>
      if (!reusableInstances.audioContext) {
        return false;
      }
      var promise = mediaStream.then(function(ms) {
        return reusableInstances.audioContext.createMediaStreamTrackSource(ms)
      });
  MerchantValidationEvent:
    __base: var instance = new MerchantValidationEvent('merchantvalidation');
  MessageEvent:
    __base: |-
      var instance;
      try {
        instance = new MessageEvent('message');
      } catch(e) {
        try {
          instance = document.createEvent('MessageEvent');
        } catch(e) {
          if (e.name === 'NotSupportedError' || e.name === 'NOT_SUPPORTED_ERR') {
            return false;
          }
          throw e;
        }
      }
  MessageChannel:
    __base: |-
      if (!('MessageChannel' in self)) {
        return false;
      }
      var instance = new MessageChannel();
  MessagePort:
    __base: |-
      <%api.MessageChannel:channel%>
      var instance = channel.port1;
  MimeType:
    __base: var instance = navigator.mimeTypes[0];
  MimeTypeArray:
    __base: var instance = navigator.mimeTypes;
  MouseEvent:
    __base: |-
      var instance;
      try {
        instance = new MouseEvent('click');
      } catch(e) {
        try {
          instance = document.createEvent('MouseEvent');
        } catch(e) {
          if (e.name === 'NotSupportedError' || e.name === 'NOT_SUPPORTED_ERR') {
            return false;
          }
          throw e;
        }
      }
  MutationEvent:
    __base: |-
      try {
        var instance = document.createEvent('MutationEvent');
      } catch(e) {
        if (e.name === 'NotSupportedError' || e.name === 'NOT_SUPPORTED_ERR') {
          return false;
        }
        throw e;
      }
  MutationObserver:
    __base: |-
      var constructor = window.MutationObserver || window.WebKitMutationObserver;
      if (!constructor) {
        return false;
      };
      var instance = new constructor(function(mutations){});
  NamedNodeMap:
    __base: var instance = document.body.attributes;
  Navigator:
    __base: var instance = navigator;
  Node:
    __base: var instance = document;
  NodeList:
    __base: var instance = document.childNodes;
  NodeIterator:
    __base: var instance = document.createNodeIterator(document);
  Notification:
    __base: |-
      if (!('Notification' in self)) {
        return false;
      }
      var instance = new Notification('');
  NotificationEvent:
    __base: var instance = new NotificationEvent('notificationclick');
  OfflineAudioCompletionEvent:
    __resources:
      - audioContext
    __base: |-
      <%api.AudioBuffer:buffer%>
      var instance = new OfflineAudioCompletionEvent('complete', {renderedBuffer: buffer});
  OfflineAudioContext:
    __resources:
      - offlineAudioContext
    __base: var instance = reusableInstances.offlineAudioContext;
    __test: return 'OfflineAudioContext' in self;
  OscillatorNode:
    __resources:
      - audioContext
    __base: |-
      if (!reusableInstances.audioContext) {
        return false;
      }
      var instance = reusableInstances.audioContext.createOscillator();
  OES_draw_buffers_indexed:
    __resources:
      - webGL
    __base: |-
      if (!reusableInstances.webGL) {
        return false;
      };
      var instance = reusableInstances.webGL.getExtension('OES_draw_buffers_indexed');
  OES_element_index_uint:
    __resources:
      - webGL1
    __base: |-
      if (!reusableInstances.webGL1) {
        return false;
      };
      var instance = reusableInstances.webGL1.getExtension('OES_element_index_uint');
  OES_fbo_render_mipmap:
    __resources:
      - webGL1
    __base: |-
      if (!reusableInstances.webGL1) {
        return false;
      };
      var instance = reusableInstances.webGL1.getExtension('OES_fbo_render_mipmap');
  OES_standard_derivatives:
    __resources:
      - webGL1
    __base: |-
      if (!reusableInstances.webGL1) {
        return false;
      };
      var instance = reusableInstances.webGL1.getExtension('OES_standard_derivatives');
  OES_texture_float:
    __resources:
      - webGL1
    __base: |-
      if (!reusableInstances.webGL1) {
        return false;
      };
      var instance = reusableInstances.webGL1.getExtension('OES_texture_float');
  OES_texture_float_linear:
    __resources:
      - webGL
    __base: |-
      if (!reusableInstances.webGL) {
        return false;
      };
      var instance = reusableInstances.webGL.getExtension('OES_texture_float_linear');
  OES_texture_half_float:
    __resources:
      - webGL1
    __base: |-
      if (!reusableInstances.webGL1) {
        return false;
      };
      var instance = reusableInstances.webGL1.getExtension('OES_texture_half_float');
  OES_texture_half_float_linear:
    __resources:
      - webGL
    __base: |-
      if (!reusableInstances.webGL) {
        return false;
      };
      var instance = reusableInstances.webGL.getExtension('OES_texture_half_float_linear');
  OES_vertex_array_object:
    __resources:
      - webGL1
    __base: |-
      if (!reusableInstances.webGL1) {
        return false;
      };
      var instance = reusableInstances.webGL1.getExtension('OES_vertex_array_object');
  OVR_multiview2:
    __resources:
      - webGL2
    __base: |-
      if (!reusableInstances.webGL2) {
        return false;
      };
      var instance = reusableInstances.webGL2.getExtension('OVR_multiview2');
  PageTransitionEvent:
    __base: |-
      var instance;
      try {
        instance = new PageTransitionEvent('pageshow');
      } catch(e) {
        try {
          instance = document.createEvent('PageTransitionEvent');
        } catch(e) {
          if (e.name === 'NotSupportedError' || e.name === 'NOT_SUPPORTED_ERR') {
            return false;
          }
          throw e;
        }
      }
  PannerNode:
    __resources:
      - audioContext
    __base: |-
      if (!reusableInstances.audioContext) {
        return false;
      }
      var instance = reusableInstances.audioContext.createPanner();
  Performance:
    __base: |-
      if (!('performance' in self)) {
        return false;
      };
      var instance = performance;
  PerformanceEntry:
    __base: |-
      <%api.Performance:prf%>
      if (!('getEntries' in prf)) {
        return false;
      }
      var instance = prf.getEntries()[0];
  PerformanceMark:
    __base: |-
      if (!('performance' in self)) {
        return false;
      };
      if (!performance.mark) {
        return false;
      };
      performance.mark('mark');
      var instance = performance.getEntriesByName('mark')[0];
  PerformanceNavigation:
    __base: |-
      if (!('performance' in self)) {
        return false;
      };
      var instance = performance.navigation;
  PerformanceTiming:
    __base: |-
      if (!('performance' in self)) {
        return false;
      };
      var instance = performance.timing;
  PeriodicWave:
    __resources:
      - audioContext
    __base: |-
      if (!reusableInstances.audioContext) {
        return false;
      }
      var real = new Float32Array(2);
      var imag = new Float32Array(2);
      var instance = reusableInstances.audioContext.createPeriodicWave(real, imag);
  Plugin:
    __base: |-
      if (!navigator.plugins.length) {
        throw new Error('navigator.plugins is empty');
      }
      var instance = navigator.plugins[0];
  PluginArray:
    __base: var instance = navigator.plugins;
  PopStateEvent:
    __base: |-
      var instance;
      try {
        instance = new PopStateEvent('popstate');
      } catch(e) {
        try {
          instance = document.createEvent('PopStateEvent');
        } catch(e) {
          if (e.name === 'NotSupportedError' || e.name === 'NOT_SUPPORTED_ERR') {
            return false;
          }
          throw e;
        }
      }
  ProcessingInstruction:
    __base: |-
      var doc = new DOMParser().parseFromString('<foo />', 'application/xml');
      var instance = doc.createProcessingInstruction('xml-stylesheet', 'href="mycss.css" type="text/css"');
  PushEvent:
    __base: var instance = new PushEvent('push');
  RadioNodeList:
    __base: |-
      <%api.HTMLFormElement:form%>
      for (var i = 0; i < 3; i++) {
        var input = document.createElement('input');
        input.value = i;
        input.type = "radio";
        input.name = "radio";
        form.appendChild(input);
      }
      var instance = form.elements.namedItem('radio');
  Range:
    __base: var instance = document.createRange();
  Request:
    __base: var instance = new Request('');
  Response:
    __base: var instance = new Response('');
  RTCDataChannel:
    __base: |-
      <%api.RTCPeerConnection:connection%>
      var instance = connection.createDataChannel('channel');
  RTCDataChannelEvent:
    __base: |-
      <%api.RTCDataChannel:channel%>
      var instance = new RTCDataChannelEvent('datachannel', {channel: channel});
  RTCDTMFToneChangeEvent:
    __base: "var instance = new RTCDTMFToneChangeEvent('tonechange', {tone: ''});"
  RTCPeerConnection:
    __base: |-
      /* Firefox briefly defines RTCPeerConnection in older versions, but it is not a valid constructor until later versions. */
      var constructor = window.mozRTCPeerConnection || window.RTCPeerConnection || window.webkitRTCPeerConnection;
      if (!constructor) {
        return false;
      };
      var instance = new constructor({iceServers: []});
  RTCSessionDescription:
    __base: "var instance = new RTCSessionDescription({type: 'offer'});"
  Screen:
    __base: var instance = window.screen;
  ScriptProcessorNode:
    __resources:
      - audioContext
    __base: |-
      if (!reusableInstances.audioContext) {
        return false;
      }
      var instance = reusableInstances.audioContext.createScriptProcessor();
  SecurityPolicyViolationEvent:
    __base: |-
      if (!('SecurityPolicyViolationEvent' in self)) {
        return false;
      }
      var instance = new SecurityPolicyViolationEvent('securitypolicyviolation');
  Selection:
    __base: var instance = window.getSelection();
  ShadowRoot:
    __base: |-
      var el = document.createElement('div');
      if (!el.attachShadow) {
        return false;
      };
      el.attachShadow({mode: 'open'});
      var instance = el.shadowRoot;
  SpeechRecognition:
    __resources:
      - speechRecognition
    __base: var instance = reusableInstances.speechRecognition;
    __test: return 'SpeechRecognition' in self;
  SpeechRecognitionErrorEvent:
    __base: |-
      var instance;
      try {
        instance = new SpeechRecognitionErrorEvent('error');
      } catch(e) {
        try {
          instance = document.createEvent('SpeechRecognitionErrorEvent');
        } catch(e) {
          if (e.name === 'NotSupportedError' || e.name === 'NOT_SUPPORTED_ERR') {
            return false;
          }
          throw e;
        }
      }
  SpeechRecognitionEvent:
    __base: |-
      var instance;
      try {
        instance = new SpeechRecognitionEvent('result');
      } catch(e) {
        try {
          instance = document.createEvent('SpeechRecognitionEvent');
        } catch(e) {
          if (e.name === 'NotSupportedError' || e.name === 'NOT_SUPPORTED_ERR') {
            return false;
          }
          throw e;
        }
      }
  SpeechSynthesisErrorEvent:
    __base: |-
      var instance;
      try {
        instance = new SpeechSynthesisErrorEvent('error');
      } catch(e) {
        try {
          instance = document.createEvent('SpeechSynthesisErrorEvent');
        } catch(e) {
          if (e.name === 'NotSupportedError' || e.name === 'NOT_SUPPORTED_ERR') {
            return false;
          }
          throw e;
        }
      }
  SpeechSynthesisEvent:
    __base: |-
      var instance;
      try {
        instance = new SpeechSynthesisEvent('start');
      } catch(e) {
        try {
          instance = document.createEvent('SpeechSynthesisEvent');
        } catch(e) {
          if (e.name === 'NotSupportedError' || e.name === 'NOT_SUPPORTED_ERR') {
            return false;
          }
          throw e;
        }
      }
  StereoPannerNode:
    __resources:
      - audioContext
    __base: |-
      if (!reusableInstances.audioContext) {
        return false;
      }
      var instance = reusableInstances.audioContext.createStereoPanner();
  StorageEvent:
    __base: |-
      var instance;
      try {
        instance = new StorageEvent('storage');
      } catch(e) {
        try {
          instance = document.createEvent('StorageEvent');
        } catch(e) {
          if (e.name === 'NotSupportedError' || e.name === 'NOT_SUPPORTED_ERR') {
            return false;
          }
          throw e;
        }
      }
  StyleMedia:
    __base: var instance = window.styleMedia;
  StyleSheet:
    __resources:
      - createStyleSheet
    __base: <%api.CSSStyleSheet:instance%>
  StyleSheetList:
    __base: var instance = document.styleSheets;
  SubtleCrypto:
    __base: |-
      if (!('crypto' in self)) {
        return false;
      };
      var instance = crypto.subtle || crypto.webkitSubtle;
  SVGAElement:
    __base: var instance = document.createElementNS('http://www.w3.org/2000/svg', 'a');
    __test: return bcd.testObjectName(instance, 'SVGAElement');
  SVGAngle:
    __base: |-
      <%api.SVGSVGElement:el%>
      var instance = el.createSVGAngle();
  SVGAnimatedAngle:
    __base: |-
      <%api.SVGMarkerElement:el%>
      var instance = el.orientAngle;
  SVGAnimatedBoolean:
    __base: |-
      <%api.SVGFEConvolveMatrixElement:el%>
      var instance = el.preserveAlpha;
  SVGAnimatedEnumeration:
    __base: |-
      <%api.SVGMarkerElement:el%>
      var instance = el.orientType;
  SVGAnimatedInteger:
    __base: |-
      <%api.SVGFEConvolveMatrixElement:el%>
      var instance = el.orderX;
  SVGAnimatedLength:
    __base: |-
      <%api.SVGMarkerElement:el%>
      var instance = el.refX;
  SVGAnimatedLengthList:
    __base: |-
      <%api.SVGTextPositioningElement:el%>
      var instance = el.x;
  SVGAnimatedNumber:
    __base: |-
      <%api.SVGGeometryElement:el%>
      var instance = el.pathLength;
  SVGAnimatedNumberList:
    __base: |-
      <%api.SVGFEConvolveMatrixElement:el%>
      var instance = el.kernelMatrix;
  SVGAnimatedPreserveAspectRatio:
    __base: |-
      <%api.SVGFEImageElement:el%>
      var instance = el.preserveAspectRatio;
  SVGAnimatedRect:
    __base: |-
      <%api.SVGViewElement:el%>
      var instance = el.viewBox;
  SVGAnimatedString:
    __base: |-
      <%api.SVGElement:el%>
      var instance = el.className;
  SVGAnimatedTransformList:
    __base: |-
      <%api.SVGGraphicsElement:el%>
      var instance = el.transform;
  SVGAltGlyphDefElement:
    __base: var instance = document.createElementNS('http://www.w3.org/2000/svg', 'altGlyphDef');
    __test: return bcd.testObjectName(instance, 'SVGAltGlyphDefElement');
  SVGAltGlyphElement:
    __base: var instance = document.createElementNS('http://www.w3.org/2000/svg', 'altGlyph');
    __test: return bcd.testObjectName(instance, 'SVGAltGlyphElement');
  SVGAltGlyphItemElement:
    __base: var instance = document.createElementNS('http://www.w3.org/2000/svg', 'altGlyphItem');
    __test: return bcd.testObjectName(instance, 'SVGAltGlyphItemElement');
  SVGAnimateColorElement:
    __base: var instance = document.createElementNS('http://www.w3.org/2000/svg', 'animateColor');
    __test: return bcd.testObjectName(instance, 'SVGAnimateColorElement');
  SVGAnimateElement:
    __base: var instance = document.createElementNS('http://www.w3.org/2000/svg', 'animate');
    __test: return bcd.testObjectName(instance, 'SVGAnimateElement');
  SVGAnimateMotionElement:
    __base: var instance = document.createElementNS('http://www.w3.org/2000/svg', 'animateMotion');
    __test: return bcd.testObjectName(instance, 'SVGAnimateMotionElement');
  SVGAnimateTransformElement:
    __base: var instance = document.createElementNS('http://www.w3.org/2000/svg', 'animateTransform');
    __test: return bcd.testObjectName(instance, 'SVGAnimateTransformElement');
  SVGAnimationElement:
    __base: <%api.SVGAnimateElement:instance%>
    __test: return bcd.testObjectName(instance, 'SVGAnimateElement');
  SVGCircleElement:
    __base: var instance = document.createElementNS('http://www.w3.org/2000/svg', 'circle');
    __test: return bcd.testObjectName(instance, 'SVGCircleElement');
  SVGClipPathElement:
    __base: var instance = document.createElementNS('http://www.w3.org/2000/svg', 'clipPath');
    __test: return bcd.testObjectName(instance, 'SVGClipPathElement');
  SVGColorProfileElement:
    __base: var instance = document.createElementNS('http://www.w3.org/2000/svg', 'color-profile');
    __test: return bcd.testObjectName(instance, 'SVGColorProfileElement');
  SVGComponentTransferFunctionElement:
    __base: <%api.SVGFEFuncAElement:instance%>
    __test: return bcd.testObjectName(instance, 'SVGFEFuncAElement');
  SVGCursorElement:
    __base: var instance = document.createElementNS('http://www.w3.org/2000/svg', 'cursor');
    __test: return bcd.testObjectName(instance, 'SVGCursorElement');
  SVGDefsElement:
    __base: var instance = document.createElementNS('http://www.w3.org/2000/svg', 'defs');
    __test: return bcd.testObjectName(instance, 'SVGDefsElement');
  SVGDescElement:
    __base: var instance = document.createElementNS('http://www.w3.org/2000/svg', 'desc');
    __test: return bcd.testObjectName(instance, 'SVGDescElement');
  SVGDiscardElement:
    __base: var instance = document.createElementNS('http://www.w3.org/2000/svg', 'discard');
    __test: return bcd.testObjectName(instance, 'SVGDiscardElement');
  SVGElement:
    __base: var instance = document.createElementNS('http://www.w3.org/2000/svg', 'title');
  SVGEllipseElement:
    __base: var instance = document.createElementNS('http://www.w3.org/2000/svg', 'ellipse');
    __test: return bcd.testObjectName(instance, 'SVGEllipseElement');
  SVGFEBlendElement:
    __base: var instance = document.createElementNS('http://www.w3.org/2000/svg', 'feBlend');
    __test: return bcd.testObjectName(instance, 'SVGFEBlendElement');
  SVGFEColorMatrixElement:
    __base: var instance = document.createElementNS('http://www.w3.org/2000/svg', 'feColorMatrix');
    __test: return bcd.testObjectName(instance, 'SVGFEColorMatrixElement');
  SVGFEComponentTransferElement:
    __base: var instance = document.createElementNS('http://www.w3.org/2000/svg', 'feComponentTransfer');
    __test: return bcd.testObjectName(instance, 'SVGFEComponentTransferElement');
  SVGFECompositeElement:
    __base: var instance = document.createElementNS('http://www.w3.org/2000/svg', 'feComposite');
    __test: return bcd.testObjectName(instance, 'SVGFECompositeElement');
  SVGFEConvolveMatrixElement:
    __base: var instance = document.createElementNS('http://www.w3.org/2000/svg', 'feConvolveMatrix');
    __test: return bcd.testObjectName(instance, 'SVGFEConvolveMatrixElement');
  SVGFEDiffuseLightingElement:
    __base: var instance = document.createElementNS('http://www.w3.org/2000/svg', 'feDiffuseLighting');
    __test: return bcd.testObjectName(instance, 'SVGFEDiffuseLightingElement');
  SVGFEDisplacementMapElement:
    __base: var instance = document.createElementNS('http://www.w3.org/2000/svg', 'feDisplacementMap');
    __test: return bcd.testObjectName(instance, 'SVGFEDisplacementMapElement');
  SVGFEDistantLightElement:
    __base: var instance = document.createElementNS('http://www.w3.org/2000/svg', 'feDistantLight');
    __test: return bcd.testObjectName(instance, 'SVGFEDistantLightElement');
  SVGFEDropShadowElement:
    __base: var instance = document.createElementNS('http://www.w3.org/2000/svg', 'feDropShadow');
    __test: return bcd.testObjectName(instance, 'SVGFEDropShadowElement');
  SVGFEFloodElement:
    __base: var instance = document.createElementNS('http://www.w3.org/2000/svg', 'feFlood');
    __test: return bcd.testObjectName(instance, 'SVGFEFloodElement');
  SVGFEFuncAElement:
    __base: var instance = document.createElementNS('http://www.w3.org/2000/svg', 'feFuncA');
    __test: return bcd.testObjectName(instance, 'SVGFEFuncAElement');
  SVGFEFuncBElement:
    __base: var instance = document.createElementNS('http://www.w3.org/2000/svg', 'feFuncB');
    __test: return bcd.testObjectName(instance, 'SVGFEFuncBElement');
  SVGFEFuncGElement:
    __base: var instance = document.createElementNS('http://www.w3.org/2000/svg', 'feFuncG');
    __test: return bcd.testObjectName(instance, 'SVGFEFuncGElement');
  SVGFEFuncRElement:
    __base: var instance = document.createElementNS('http://www.w3.org/2000/svg', 'feFuncR');
    __test: return bcd.testObjectName(instance, 'SVGFEFuncRElement');
  SVGFEGaussianBlurElement:
    __base: var instance = document.createElementNS('http://www.w3.org/2000/svg', 'feGaussianBlur');
    __test: return bcd.testObjectName(instance, 'SVGFEGaussianBlurElement');
  SVGFEImageElement:
    __base: var instance = document.createElementNS('http://www.w3.org/2000/svg', 'feImage');
    __test: return bcd.testObjectName(instance, 'SVGFEImageElement');
  SVGFEMergeElement:
    __base: var instance = document.createElementNS('http://www.w3.org/2000/svg', 'feMerge');
    __test: return bcd.testObjectName(instance, 'SVGFEMergeElement');
  SVGFEMergeNodeElement:
    __base: var instance = document.createElementNS('http://www.w3.org/2000/svg', 'feMergeNode');
    __test: return bcd.testObjectName(instance, 'SVGFEMergeNodeElement');
  SVGFEMorphologyElement:
    __base: var instance = document.createElementNS('http://www.w3.org/2000/svg', 'feMorphology');
    __test: return bcd.testObjectName(instance, 'SVGFEMorphologyElement');
  SVGFEOffsetElement:
    __base: var instance = document.createElementNS('http://www.w3.org/2000/svg', 'feOffset');
    __test: return bcd.testObjectName(instance, 'SVGFEOffsetElement');
  SVGFEPointLightElement:
    __base: var instance = document.createElementNS('http://www.w3.org/2000/svg', 'fePointLight');
    __test: return bcd.testObjectName(instance, 'SVGFEPointLightElement');
  SVGFESpecularLightingElement:
    __base: var instance = document.createElementNS('http://www.w3.org/2000/svg', 'feSpecularLighting');
    __test: return bcd.testObjectName(instance, 'SVGFESpecularLightingElement');
  SVGFESpotLightElement:
    __base: var instance = document.createElementNS('http://www.w3.org/2000/svg', 'feSpotLight');
    __test: return bcd.testObjectName(instance, 'SVGFESpotLightElement');
  SVGFETileElement:
    __base: var instance = document.createElementNS('http://www.w3.org/2000/svg', 'feTile');
    __test: return bcd.testObjectName(instance, 'SVGFETileElement');
  SVGFETurbulenceElement:
    __base: var instance = document.createElementNS('http://www.w3.org/2000/svg', 'feTurbulence');
    __test: return bcd.testObjectName(instance, 'SVGFETurbulenceElement');
  SVGFilterElement:
    __base: var instance = document.createElementNS('http://www.w3.org/2000/svg', 'filter');
    __test: return bcd.testObjectName(instance, 'SVGFilterElement');
  SVGFontElement:
    __base: var instance = document.createElementNS('http://www.w3.org/2000/svg', 'font');
    __test: return bcd.testObjectName(instance, 'SVGFontElement');
  SVGFontFaceElement:
    __base: var instance = document.createElementNS('http://www.w3.org/2000/svg', 'font-face');
    __test: return bcd.testObjectName(instance, 'SVGFontFaceElement');
  SVGFontFaceFormatElement:
    __base: var instance = document.createElementNS('http://www.w3.org/2000/svg', 'font-face-format');
    __test: return bcd.testObjectName(instance, 'SVGFontFaceFormatElement');
  SVGFontFaceNameElement:
    __base: var instance = document.createElementNS('http://www.w3.org/2000/svg', 'font-face-name');
    __test: return bcd.testObjectName(instance, 'SVGFontFaceNameElement');
  SVGFontFaceSrcElement:
    __base: var instance = document.createElementNS('http://www.w3.org/2000/svg', 'font-face-src');
    __test: return bcd.testObjectName(instance, 'SVGFontFaceSrcElement');
  SVGFontFaceUriElement:
    __base: var instance = document.createElementNS('http://www.w3.org/2000/svg', 'font-face-uri');
    __test: return bcd.testObjectName(instance, 'SVGFontFaceUriElement');
  SVGForeignObjectElement:
    __base: var instance = document.createElementNS('http://www.w3.org/2000/svg', 'foreignObject');
    __test: return bcd.testObjectName(instance, 'SVGForeignObjectElement');
  SVGGElement:
    __base: var instance = document.createElementNS('http://www.w3.org/2000/svg', 'g');
    __test: return bcd.testObjectName(instance, 'SVGGElement');
  SVGGeometryElement:
    __base: <%api.SVGPathElement:instance%>
    __test: return bcd.testObjectName(instance, 'SVGPathElement');
  SVGGlyphElement:
    __base: var instance = document.createElementNS('http://www.w3.org/2000/svg', 'glyph');
    __test: return bcd.testObjectName(instance, 'SVGGlyphElement');
  SVGGlyphRefElement:
    __base: var instance = document.createElementNS('http://www.w3.org/2000/svg', 'glyphRef');
    __test: return bcd.testObjectName(instance, 'SVGGlyphRefElement');
  SVGGradientElement:
    __base: <%api.SVGLinearGradientElement:instance%>
    __test: return bcd.testObjectName(instance, 'SVGLinearGradientElement');
  SVGGraphicsElement:
    __base: <%api.SVGImageElement:instance%>
    __test: return bcd.testObjectName(instance, 'SVGImageElement');
  SVGHKernElement:
    __base: var instance = document.createElementNS('http://www.w3.org/2000/svg', 'hkern');
    __test: return bcd.testObjectName(instance, 'SVGHKernElement');
  SVGImageElement:
    __base: var instance = document.createElementNS('http://www.w3.org/2000/svg', 'image');
    __test: return bcd.testObjectName(instance, 'SVGImageElement');
  SVGLength:
    __base: |-
      <%api.SVGSVGElement:el%>
      var instance = el.createSVGLength();
  SVGLengthList:
    __base: |-
      <%api.SVGAnimatedLengthList:list%>
      var instance = list.baseVal;
  SVGLinearGradientElement:
    __base: var instance = document.createElementNS('http://www.w3.org/2000/svg', 'linearGradient');
    __test: return bcd.testObjectName(instance, 'SVGLinearGradientElement');
  SVGLineElement:
    __base: var instance = document.createElementNS('http://www.w3.org/2000/svg', 'line');
    __test: return bcd.testObjectName(instance, 'SVGLineElement');
  SVGMarkerElement:
    __base: var instance = document.createElementNS('http://www.w3.org/2000/svg', 'marker');
    __test: return bcd.testObjectName(instance, 'SVGMarkerElement');
  SVGMaskElement:
    __base: var instance = document.createElementNS('http://www.w3.org/2000/svg', 'mask');
    __test: return bcd.testObjectName(instance, 'SVGMaskElement');
  SVGMeshElement:
    __base: var instance = document.createElementNS('http://www.w3.org/2000/svg', 'mesh');
    __test: return bcd.testObjectName(instance, 'SVGMeshElement');
  SVGMetadataElement:
    __base: var instance = document.createElementNS('http://www.w3.org/2000/svg', 'metadata');
    __test: return bcd.testObjectName(instance, 'SVGMetadataElement');
  SVGMissingGlyphElement:
    __base: var instance = document.createElementNS('http://www.w3.org/2000/svg', 'missing-glyph');
    __test: return bcd.testObjectName(instance, 'SVGMissingGlyphElement');
  SVGMPathElement:
    __base: var instance = document.createElementNS('http://www.w3.org/2000/svg', 'mpath');
    __test: return bcd.testObjectName(instance, 'SVGMPathElement');
  SVGNumber:
    __base: |-
      <%api.SVGSVGElement:el%>
      var instance = el.createSVGNumber();
  SVGNumberList:
    __base: |-
      <%api.SVGAnimatedNumberList:list%>
      var instance = list.baseVal;
  SVGPathElement:
    __base: var instance = document.createElementNS('http://www.w3.org/2000/svg', 'path');
    __test: return bcd.testObjectName(instance, 'SVGPathElement');
  SVGPatternElement:
    __base: var instance = document.createElementNS('http://www.w3.org/2000/svg', 'pattern');
    __test: return bcd.testObjectName(instance, 'SVGPatternElement');
  SVGPoint:
    __base: |-
      <%api.SVGSVGElement:el%>
      var instance = el.createSVGPoint();
  SVGPointList:
    __base: |-
      <%api.SVGPolygonElement:el%>
      var instance = el.points;
  SVGPolygonElement:
    __base: var instance = document.createElementNS('http://www.w3.org/2000/svg', 'polygon');
    __test: return bcd.testObjectName(instance, 'SVGPolygonElement');
  SVGPolylineElement:
    __base: var instance = document.createElementNS('http://www.w3.org/2000/svg', 'polyline');
    __test: return bcd.testObjectName(instance, 'SVGPolylineElement');
  SVGPreserveAspectRatio:
    __base: |-
      <%api.SVGSVGElement:el%>
      var instance = el.preserveAspectRatio.baseVal;
  SVGRadialGradientElement:
    __base: var instance = document.createElementNS('http://www.w3.org/2000/svg', 'radialGradient');
    __test: return bcd.testObjectName(instance, 'SVGRadialGradientElement');
  SVGRect:
    __base: |-
      <%api.SVGSVGElement:el%>
      var instance = el.createSVGRect();
  SVGRectElement:
    __base: var instance = document.createElementNS('http://www.w3.org/2000/svg', 'rect');
    __test: return bcd.testObjectName(instance, 'SVGRectElement');
  SVGScriptElement:
    __base: var instance = document.createElementNS('http://www.w3.org/2000/svg', 'script');
    __test: return bcd.testObjectName(instance, 'SVGScriptElement');
  SVGSetElement:
    __base: var instance = document.createElementNS('http://www.w3.org/2000/svg', 'set');
    __test: return bcd.testObjectName(instance, 'SVGSetElement');
  SVGSolidcolorElement:
    __base: var instance = document.createElementNS('http://www.w3.org/2000/svg', 'solidcolor');
    __test: return bcd.testObjectName(instance, 'SVGSolidcolorElement');
  SVGStopElement:
    __base: var instance = document.createElementNS('http://www.w3.org/2000/svg', 'stop');
    __test: return bcd.testObjectName(instance, 'SVGStopElement');
  SVGStringList:
    __base: |-
      <%api.SVGGraphicsElement:el%>
      var instance = el.systemLanguage;
  SVGStyleElement:
    __base: var instance = document.createElementNS('http://www.w3.org/2000/svg', 'style');
    __test: return bcd.testObjectName(instance, 'SVGStyleElement');
  SVGSVGElement:
    __base: var instance = document.createElementNS('http://www.w3.org/2000/svg', 'svg');
    __test: return bcd.testObjectName(instance, 'SVGSVGElement');
  SVGSwitchElement:
    __base: var instance = document.createElementNS('http://www.w3.org/2000/svg', 'switch');
    __test: return bcd.testObjectName(instance, 'SVGSwitchElement');
  SVGSymbolElement:
    __base: var instance = document.createElementNS('http://www.w3.org/2000/svg', 'symbol');
    __test: return bcd.testObjectName(instance, 'SVGSymbolElement');
  SVGTextElement:
    __base: var instance = document.createElementNS('http://www.w3.org/2000/svg', 'text');
    __test: return bcd.testObjectName(instance, 'SVGTextElement');
  SVGTextContentElement:
    __base: <%api.SVGTextElement:instance%>
    __test: return bcd.testObjectName(instance, 'SVGTextElement');
  SVGTextPathElement:
    __base: var instance = document.createElementNS('http://www.w3.org/2000/svg', 'textPath');
    __test: return bcd.testObjectName(instance, 'SVGTextPathElement');
  SVGTextPositioningElement:
    __base: <%api.SVGTextElement:instance%>
    __test: return bcd.testObjectName(instance, 'SVGTextElement');
  SVGTitleElement:
    __base: var instance = document.createElementNS('http://www.w3.org/2000/svg', 'title');
    __test: return bcd.testObjectName(instance, 'SVGTitleElement');
  SVGTransform:
    __base: |-
      <%api.SVGSVGElement:el%>
      var instance = el.createSVGTransform();
  SVGTransformList:
    __base: |-
      <%api.SVGAnimatedTransformList:list%>
      var instance = list.baseVal;
  SVGTRefElement:
    __base: var instance = document.createElementNS('http://www.w3.org/2000/svg', 'tref');
    __test: return bcd.testObjectName(instance, 'SVGTRefElement');
  SVGTSpanElement:
    __base: var instance = document.createElementNS('http://www.w3.org/2000/svg', 'tspan');
    __test: return bcd.testObjectName(instance, 'SVGTSpanElement');
  SVGUnknownElement:
    __base: var instance = document.createElementNS('http://www.w3.org/2000/svg', 'unknown');
    __test: return bcd.testObjectName(instance, 'SVGUnknownElement');
  SVGUseElement:
    __base: var instance = document.createElementNS('http://www.w3.org/2000/svg', 'use');
    __test: return bcd.testObjectName(instance, 'SVGUseElement');
  SVGViewElement:
    __base: var instance = document.createElementNS('http://www.w3.org/2000/svg', 'view');
    __test: return bcd.testObjectName(instance, 'SVGViewElement');
  SVGVKernElement:
    __base: var instance = document.createElementNS('http://www.w3.org/2000/svg', 'vkern');
    __test: return bcd.testObjectName(instance, 'SVGVKernElement');
  Text:
    __base: |-
      var el = document.createElement('b');
      el.innerHTML = 'text';
      var instance
      = el.childNodes[0];
  TextDecoder:
    __base: var instance = new TextDecoder();
  TextEncoder:
    __base: var instance = new TextEncoder();
  TextMetrics:
    __base: |-
      <%api.CanvasRenderingContext2D:canvas%>
      var instance = canvas.measureText('mdn-bcd-collector');
  TextTrack:
    __resources:
      - video-blank
    __base: |-
      <%api.TextTrackList:texttracks%>
      var instance = texttracks[0];
  TextTrackCue:
    __resources:
      - video-blank
    __base: |-
      <%api.TextTrackCueList:cues%>
      var instance = cues[0];
  TextTrackCueList:
    __resources:
      - video-blank
    __base: |-
      <%api.TextTrack:texttrack%>
      var instance = texttrack.cues;
  TextTrackList:
    __resources:
      - video-blank
    __base: |-
      var el = document.getElementById('resource-video-blank');
      var instance = el.textTracks;
  TimeRanges:
    __resources:
      - video-blank
    __base: |-
      var el = document.getElementById('resource-video-blank');
      var instance = el.buffered;
  TouchEvent:
    __base: var instance = new TouchEvent('touchstart');
  TrackEvent:
    __base: |-
      var instance;
      try {
        instance = new TrackEvent('addtrack');
      } catch(e) {
        try {
          instance = document.createEvent('TrackEvent');
        } catch(e) {
          if (e.name === 'NotSupportedError' || e.name === 'NOT_SUPPORTED_ERR') {
            return false;
          }
          throw e;
        }
      }
  TransitionEvent:
    __base: |-
      var instance;
        try {instance = new TransitionEvent('transitionend');
      } catch(e) {
        try {
          instance = document.createEvent('TransitionEvent');
        } catch(e) {
          if (e.name === 'NotSupportedError' || e.name === 'NOT_SUPPORTED_ERR') {
            return false;
          }
          throw e;
        }
      }
  TreeWalker:
    __base: var instance = document.createTreeWalker(document);
  UIEvent:
    __base: |-
      var instance;
      try {
        instance = new UIEvent('');
      } catch(e) {
        try {
          instance = document.createEvent('UIEvent');
        } catch(e) {
          if (e.name === 'NotSupportedError' || e.name === 'NOT_SUPPORTED_ERR') {
            return false;
          }
          throw e;
        }
      }
  URL:
    __base: |-
      var instance;
      try {
        instance = new URL(location.href)
      } catch(e) {
        instance = new webkitURL(location.href)
      };
    __test: return 'URL' in self;
  ValidityState:
    __base: |-
      <%api.HTMLInputElement:el%>
      var instance = el.validity;
  VideoTrack:
    __resources:
      - video-blank
    __base: |-
      <%api.VideoTrackList:videoTracks%>
      var instance = videoTracks[0];
  VideoTrackList:
    __resources:
      - video-blank
    __base: |-
      var el = document.getElementById('resource-video-blank');
      var instance = el.videoTracks;
  VTTCue:
    __resources:
      - video-blank
    __base: <%api.TextTrackCue:instance%>
  WaveShaperNode:
    __resources:
      - audioContext
    __base: |-
      if (!reusableInstances.audioContext) {
        return false;
      }
      var instance = reusableInstances.audioContext.createWaveShaper();
  WebGLContextEvent:
    __base: |-
      var instance;
      try {
        instance = new WebGLContextEvent('webglcontextlost');
      } catch(e) {
        try {
          instance = document.createEvent('WebGLContextEvent');
        } catch(e) {
          if (e.name === 'NotSupportedError' || e.name === 'NOT_SUPPORTED_ERR') {
            return false;
          }
          throw e;
        }
      }
  WebGLRenderingContext:
    __resources:
      - webGL1
    __base: var instance = reusableInstances.webGL1;
  WebGL2RenderingContext:
    __resources:
      - webGL2
    __base: var instance = reusableInstances.webGL2;
  WEBGL_blend_equation_advanced_coherent:
    __resources:
      - webGL
    __base: |-
      if (!reusableInstances.webGL) {
        return false;
      };
      var instance = reusableInstances.webGL.getExtension('WEBGL_blend_equation_advanced_coherent');
  WEBGL_color_buffer_float:
    __resources:
      - webGL1
    __base: |-
      if (!reusableInstances.webGL1) {
        return false;
      };
      var instance = reusableInstances.webGL1.getExtension('WEBGL_color_buffer_float');
  WEBGL_compressed_texture_astc:
    __resources:
      - webGL
    __base: |-
      if (!reusableInstances.webGL) {
        return false;
      };
      var instance = reusableInstances.webGL.getExtension('WEBGL_compressed_texture_astc');
  WEBGL_compressed_texture_atc:
    __resources:
      - webGL
    __base: |-
      if (!reusableInstances.webGL) {
        return false;
      };
      var instance = reusableInstances.webGL.getExtension('WEBGL_compressed_texture_atc');
  WEBGL_compressed_texture_etc:
    __resources:
      - webGL
    __base: |-
      if (!reusableInstances.webGL) {
        return false;
      };
      var instance = reusableInstances.webGL.getExtension('WEBGL_compressed_texture_etc');
  WEBGL_compressed_texture_etc1:
    __resources:
      - webGL
    __base: |-
      if (!reusableInstances.webGL) {
        return false;
      };
      var instance = reusableInstances.webGL.getExtension('WEBGL_compressed_texture_etc1');
  WEBGL_compressed_texture_pvrtc:
    __resources:
      - webGL
    __base: |-
      if (!reusableInstances.webGL) {
        return false;
      };
      var instance = reusableInstances.webGL.getExtension('WEBGL_compressed_texture_pvrtc');
  WEBGL_compressed_texture_s3tc:
    __resources:
      - webGL
    __base: |-
      if (!reusableInstances.webGL) {
        return false;
      };
      var instance = reusableInstances.webGL.getExtension('WEBGL_compressed_texture_s3tc');
  WEBGL_compressed_texture_s3tc_srgb:
    __resources:
      - webGL
    __base: |-
      if (!reusableInstances.webGL) {
        return false;
      };
      var instance = reusableInstances.webGL.getExtension('WEBGL_compressed_texture_s3tc_srgb');
  WEBGL_debug_renderer_info:
    __resources:
      - webGL
    __base: |-
      if (!reusableInstances.webGL) {
        return false;
      };
      var instance = reusableInstances.webGL.getExtension('WEBGL_debug_renderer_info');
  WEBGL_debug_shaders:
    __resources:
      - webGL
    __base: |-
      if (!reusableInstances.webGL) {
        return false;
      };
      var instance = reusableInstances.webGL.getExtension('WEBGL_debug_shaders');
  WEBGL_depth_texture:
    __resources:
      - webGL1
    __base: |-
      if (!reusableInstances.webGL1) {
        return false;
      };
      var instance = reusableInstances.webGL1.getExtension('WEBGL_depth_texture');
  WEBGL_draw_buffers:
    __resources:
      - webGL1
    __base: |-
      if (!reusableInstances.webGL1) {
        return false;
      };
      var instance = reusableInstances.webGL1.getExtension('WEBGL_draw_buffers');
  WEBGL_draw_instanced_base_vertex_base_instance:
    __resources:
      - webGL
    __base: |-
      if (!reusableInstances.webGL) {
        return false;
      };
      var instance = reusableInstances.webGL.getExtension('WEBGL_draw_instanced_base_vertex_base_instance');
  WEBGL_multi_draw:
    __resources:
      - webGL
    __base: |-
      if (!reusableInstances.webGL) {
        return false;
      };
      var instance = reusableInstances.webGL.getExtension('WEBGL_multi_draw');
  WEBGL_multi_draw_instanced_base_vertex_base_instance:
    __resources:
      - webGL
    __base: |-
      if (!reusableInstances.webGL) {
        return false;
      };
      var instance = reusableInstances.webGL.getExtension('WEBGL_multi_draw_instanced_base_vertex_base_instance');
  WEBGL_lose_context:
    __resources:
      - webGL
    __base: |-
      if (!reusableInstances.webGL) {
        return false;
      };
      var instance = reusableInstances.webGL.getExtension('WEBGL_lose_context');
  WebGLTimerQueryEXT:
    __resources:
      - webGL
    __base: |-
      <%api.EXT_disjoint_timer_query:ext%>
      var instance = ext.createQueryEXT();
  WebGLVertexArrayObjectOES:
    __resources:
      - webGL1
    __base: |-
      <%api.OES_vertex_array_object:ext%>
      var instance = ext.createVertexArrayOES();
  WebKitAnimationEvent:
    __base: |-
      var instance;
      try {
        instance = new WebKitAnimationEvent('webkitAnimationEnd');
      } catch(e) {
        try {
          instance = document.createEvent('WebKitAnimationEvent');
        } catch(e) {
          if (e.name === 'NotSupportedError' || e.name === 'NOT_SUPPORTED_ERR') {
            return false;
          }
          throw e;
        }
      }
  WebKitTransitionEvent:
    __base: |-
      var instance;
      try {
        instance = new WebKitTransitionEvent('webkitTransitionEnd');
      } catch(e) {
        try {
          instance = document.createEvent('WebKitTransitionEvent');
        } catch(e) {
          if (e.name === 'NotSupportedError' || e.name === 'NOT_SUPPORTED_ERR') {
            return false;
          }
          throw e;
        }
      }
  WebSocket:
    __base: |-
      var constructor = self.WebSocket || self.MozWebSocket;
      if (!constructor) {
        return false;
      }
      var instance = new constructor('wss://' + location.hostname);
  WheelEvent:
    __base: |-
      var instance;
      try {
        instance = new WheelEvent('wheel');
      } catch(e) {
        try {
          instance = document.createEvent('WheelEvent');
        } catch(e) {
          if (e.name === 'NotSupportedError' || e.name === 'NOT_SUPPORTED_ERR') {
            return false;
          }
          throw e;
        }
      }
  Window:
    __base: var instance = window;
  WorkerGlobalScope:
    __base: var instance = self;
  WorkerLocation:
    __base: var instance = location;
  WorkerNavigator:
    __base: var instance = navigator;
  WritableStreamDefaultController:
    __base: |-
      if (!('WritableStream' in self)) {
        return false;
      };
      var promise = new Promise(function(resolve, reject) {
        new WritableStream({
          start(controller) {
            resolve(controller)
          }
        })
      });
  WritableStreamDefaultWriter:
    __base: |-
      if (!('WritableStream' in self)) {
        return false;
      };
      var instance = new WritableStream({}).getWriter();
  XMLHttpRequest:
    __base: var instance = new XMLHttpRequest();
  XMLHttpRequestEventTarget:
    __base: <%api.XMLHttpRequest:instance%>
  XMLHttpRequestUpload:
    __base: |-
      <%api.XMLHttpRequest:xhr%>
      var instance = xhr.upload;
  XPathExpression:
    __base: |-
      var xpe = new XPathEvaluator();
      var instance = xpe.createExpression('//div', xpe.createNSResolver(document));
  XPathResult:
    __base: |-
      <%api.XPathExpression:exp%>
      var instance = exp.evaluate(document, 0, null);

css:
  properties:
    custom-property: |-
      return CSS.supports('color', 'var(--foo)') || CSS.supports('color',
      'env(--foo)');<|MERGE_RESOLUTION|>--- conflicted
+++ resolved
@@ -241,11 +241,7 @@
     __base: var instance = reusableInstances.audioContext;
     __test: return 'BaseAudioContext' in self;
     __additional:
-<<<<<<< HEAD
-      decodeAudioData.promise_syntax: |-
-=======
-      decodeAudioData.returns_promise: >-
->>>>>>> 8e7fa9f3
+      decodeAudioData.returns_promise: |-
         <%api.BaseAudioContext:ctx%>
         return ctx.decodeAudioData.length === 1;
   # XXX Freezes in many versions of Chrome and Firefox
