{
  "name": "mdn-bcd-collector",
  "description": "Data collection service for @mdn/browser-compat-data",
  "version": "4.0.0",
  "private": true,
  "license": "Apache-2.0",
  "type": "module",
  "repository": {
    "type": "git",
    "url": "https://github.com/foolip/mdn-bcd-collector.git"
  },
  "engines": {
    "node": ">=14"
  },
  "scripts": {
    "prepare": "node scripts.js prepare",
    "lint": "eslint . && prettier -c \"**/*.json\" \"**/*.md\" \"**/*.scss\" \"**/*.yaml\" --color && ejslint views/*",
    "lint-fix": "eslint --fix . && prettier --write \"**/*.json\" \"**/*.md\" \"**/*.scss\" \"**/*.yaml\"",
    "clean": "rm -rf .nyc_output coverage generated tests.json",
    "build": "node build.js",
    "gcp-build": "npm run build",
    "deploy": "gcloud app deploy",
    "start": "node app.js",
    "start-dev": "npm i && nodemon -e js,json,idl,scss,yaml --exec \"npm run build && npm start\"",
    "unittest": "node scripts.js unittest",
    "coverage": "c8 report -r lcov && open-cli coverage/lcov-report/index.html",
    "test": "npm run lint && npm run unittest",
    "selenium": "node selenium.js",
    "update-bcd": "node update-bcd.js",
    "find-missing-features": "node find-missing-features.js",
    "find-missing-results": "node find-missing-results.js",
    "add-new-bcd": "node add-new-bcd.js",
    "release": "node release.js"
  },
  "dependencies": {
    "@google-cloud/logging-winston": "4.1.1",
    "@google-cloud/storage": "5.16.1",
    "@mdi/font": "6.5.95",
    "@mdn/browser-compat-data": "4.1.2",
    "@octokit/rest": "18.12.0",
    "compare-versions": "4.1.2",
    "cookie-parser": "1.4.6",
    "didyoumean": "1.2.2",
    "ejs": "3.1.6",
    "es-main": "1.0.2",
    "express": "4.17.2",
    "express-ejs-layouts": "2.5.1",
    "fs-extra": "10.0.0",
    "json-stable-stringify": "1.0.1",
    "slugify": "1.6.4",
    "ua-parser-js": "1.0.2",
    "unique-string": "2.0.0",
    "winston": "3.3.3",
    "yargs": "17.3.0"
  },
  "devDependencies": {
    "@babel/core": "7.16.5",
    "@babel/eslint-parser": "7.16.5",
    "@babel/preset-env": "7.16.5",
    "@browser-logos/chrome": "1.0.18",
    "@browser-logos/edge": "2.0.5",
    "@browser-logos/firefox": "3.0.9",
    "@browser-logos/internet-explorer_9-11": "1.1.16",
    "@browser-logos/opera": "1.1.11",
    "@browser-logos/safari": "2.1.0",
    "@webref/css": "2.1.9",
    "@webref/idl": "2.10.0",
    "c8": "7.10.0",
    "chai": "4.3.4",
    "chai-as-promised": "^7.1.1",
    "chai-fs": "2.0.0",
    "chai-http": "4.3.0",
    "chai-subset": "1.6.0",
    "chalk": "5.0.0",
    "chalk-template": "^0.2.0",
    "ejs-lint": "1.2.1",
<<<<<<< HEAD
    "enquirer": "^2.3.6",
    "eslint": "8.4.1",
=======
    "eslint": "8.5.0",
>>>>>>> a6849f3b
    "eslint-config-google": "0.14.0",
    "eslint-plugin-prefer-arrow": "1.2.3",
    "json3": "3.3.3",
    "klaw": "4.0.1",
    "listr2": "3.13.5",
    "minimatch": "3.0.4",
    "mocha": "9.1.3",
    "node-fetch": "2.6.5",
    "nodegit": "0.27.0",
    "nodemon": "2.0.15",
    "open-cli": "7.0.1",
    "prettier": "2.5.1",
    "puppeteer": "13.0.0",
    "puppeteer-to-istanbul": "1.4.0",
    "sass": "1.45.0",
    "selenium-webdriver": "4.1.0",
    "sinon": "12.0.1",
    "webidl2": "24.2.0",
    "yaml": "2.0.0-9"
  }
}<|MERGE_RESOLUTION|>--- conflicted
+++ resolved
@@ -74,12 +74,8 @@
     "chalk": "5.0.0",
     "chalk-template": "^0.2.0",
     "ejs-lint": "1.2.1",
-<<<<<<< HEAD
     "enquirer": "^2.3.6",
-    "eslint": "8.4.1",
-=======
     "eslint": "8.5.0",
->>>>>>> a6849f3b
     "eslint-config-google": "0.14.0",
     "eslint-plugin-prefer-arrow": "1.2.3",
     "json3": "3.3.3",
