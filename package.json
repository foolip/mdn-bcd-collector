{
  "name": "mdn-bcd-collector",
  "description": "Data collection service for mdn/browser-compat-data",
  "version": "0.0.2",
  "private": true,
  "license": "Apache-2.0",
  "repository": {
    "type": "git",
    "url": "https://github.com/foolip/mdn-bcd-collector.git"
  },
  "engines": {
    "node": ">=12"
  },
  "scripts": {
    "prepare": "if [ -d node_modules/puppeteer ]; then cd node_modules/puppeteer && PUPPETEER_PRODUCT=firefox node install.js; fi",
    "lint": "eslint .",
    "build": "node build.js",
    "gcp-build": "npm run build",
    "deploy": "gcloud app deploy",
    "start": "node app.js",
    "coverage": "NODE_ENV=test nyc mocha --recursive test --exclude test/puppeteer/*",
    "puppeteer": "NODE_ENV=test mocha test/puppeteer --timeout 30000 --slow 3000",
    "test": "npm run coverage && npm run puppeteer"
  },
  "dependencies": {
    "@google-cloud/logging-winston": "4.0.0",
    "@google-cloud/storage": "5.1.2",
<<<<<<< HEAD
    "@octokit/rest": "18.0.1",
    "broadcast-channel": "^3.1.0",
=======
    "@octokit/rest": "18.0.3",
>>>>>>> daf7fbf4
    "cookie-parser": "1.4.5",
    "core-js-bundle": "^3.6.5",
    "express": "4.17.1",
    "fs-extra": "9.0.1",
    "json-stable-stringify": "1.0.1",
    "json3": "3.3.3",
    "mdn-browser-compat-data": "1.0.33",
    "reffy-reports": "git://github.com/foolip/reffy-reports.git#mdn-bcd-updater-fixes",
    "slugify": "1.4.4",
    "ua-parser-js": "0.7.21",
    "unique-string": "2.0.0",
    "webidl2": "23.12.1",
    "winston": "3.3.3"
  },
  "devDependencies": {
    "chai": "4.2.0",
    "chai-http": "4.3.0",
    "chai-subset": "1.6.0",
    "eslint": "7.6.0",
    "eslint-config-google": "0.14.0",
    "mocha": "8.0.1",
    "nyc": "15.1.0",
    "proxyquire": "2.1.3",
    "puppeteer": "5.2.1",
    "sinon": "9.0.2"
  }
}<|MERGE_RESOLUTION|>--- conflicted
+++ resolved
@@ -25,12 +25,8 @@
   "dependencies": {
     "@google-cloud/logging-winston": "4.0.0",
     "@google-cloud/storage": "5.1.2",
-<<<<<<< HEAD
-    "@octokit/rest": "18.0.1",
+    "@octokit/rest": "18.0.3",
     "broadcast-channel": "^3.1.0",
-=======
-    "@octokit/rest": "18.0.3",
->>>>>>> daf7fbf4
     "cookie-parser": "1.4.5",
     "core-js-bundle": "^3.6.5",
     "express": "4.17.1",
