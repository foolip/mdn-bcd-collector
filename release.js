--- conflicted
+++ resolved
@@ -99,14 +99,8 @@
     {
       title: 'Checkout last release',
       task: async () => {
-<<<<<<< HEAD
-        const prev = await gitRepo.getReference(`v${currentVersion}`);
-        await gitRepo.checkoutRef(prev);
+        exec(`git checkout v${currentVersion}`);
         exec('yarn upgrade @webref/idl @webref/css');
-=======
-        exec(`git checkout v${currentVersion}`);
-        exec('npm up @webref/idl @webref/css');
->>>>>>> 864e4916
       }
     },
     {
@@ -122,14 +116,8 @@
     {
       title: 'Checkout current release',
       task: async () => {
-<<<<<<< HEAD
-        const current = await gitRepo.getReference('refs/remotes/origin/main');
-        await gitRepo.checkoutRef(current);
+        exec('git checkout origin/main');
         exec('yarn upgrade @webref/idl @webref/css');
-=======
-        exec('git checkout origin/main');
-        exec('npm up @webref/idl @webref/css');
->>>>>>> 864e4916
       }
     },
     {
