--- conflicted
+++ resolved
@@ -37,20 +37,20 @@
 const testenv = process.env.NODE_ENV === 'test';
 const host = `https://${testenv ? 'staging-dot-' : ''}mdn-bcd-collector.appspot.com`;
 
-const prettyName = (browser, version, os) => {
-  return `${bcd.browsers[browser].name} ${version} on ${os}`;
-};
-
-const log = (task, message) => {
-  task.output = task.title + ' - ' + new Date(Date.now()).toLocaleTimeString(undefined, {hour12: false}) +
-      ': ' + message;
-};
-
 const ignore = {
   chrome: {
     25: 'api.MediaStreamAudioDestinationNode',
     26: 'api.MediaStreamAudioDestinationNode'
   }
+};
+
+const prettyName = (browser, version, os) => {
+  return `${bcd.browsers[browser].name} ${version} on ${os}`;
+};
+
+const log = (task, message) => {
+  task.output = task.title + ' - ' + new Date(Date.now()).toLocaleTimeString(undefined, {hour12: false}) +
+      ': ' + message;
 };
 
 const filterVersions = (data, earliestVersion) => {
@@ -245,21 +245,12 @@
   const getvars = `?selenium=true${ignorelist ? `&ignore=${ignorelist}` : ''}`;
 
   try {
-<<<<<<< HEAD
     log(task, 'Loading homepage...');
-    await goToPage(driver, browser, version, `${host}/?selenium=true`);
-    await click(driver, browser, 'start');
-
-    log(task, 'Running tests...');
-    await awaitPage(driver, browser, version, `${host}/tests/?selenium=true`);
-=======
-    log('Loading homepage...');
     await goToPage(driver, browser, version, `${host}/${getvars}`);
     await click(driver, browser, 'start');
 
-    log('Running tests...');
+    log(task, 'Running tests...');
     await awaitPage(driver, browser, version, `${host}/tests/${getvars}`);
->>>>>>> c0c4a773
 
     await driver.wait(until.elementLocated(By.id('status')), 5000);
     statusEl = await driver.findElement(By.id('status'));
