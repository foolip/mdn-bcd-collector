--- conflicted
+++ resolved
@@ -1390,27 +1390,44 @@
       };
 
       const customCSS = {
-        properties: {
-          zoom: {}
-        }
-      };
-
-<<<<<<< HEAD
+      properties: {
+        'font-family': {
+          __values: ['emoji', 'system-ui'],
+          __additional_values: {
+            historic: ['sans-serif', 'serif']
+          }
+        },
+        zoom: {}
+      }
+    };
+      
       assert.deepEqual(buildCSS(webrefCSS, customCSS), {
         'css.properties.font-family': {
-          code: '"fontFamily" in document.body.style || "font-family" in document.body.style',
+          code: 'bcd.testCSSProperty("font-family")',
+          exposure: ['Window']
+        },
+        'css.properties.font-family.emoji': {
+          code: 'bcd.testCSSPropertyValue("font-family", "emoji")',
+          exposure: ['Window']
+        },
+        'css.properties.font-family.historic': {
+          code: 'bcd.testCSSPropertyValue("font-family", "sans-serif") || bcd.testCSSPropertyValue("font-family", "serif")',
+          exposure: ['Window']
+        },
+        'css.properties.font-family.system-ui': {
+          code: 'bcd.testCSSPropertyValue("font-family", "system-ui")',
           exposure: ['Window']
         },
         'css.properties.font-weight': {
-          code: '"fontWeight" in document.body.style || "font-weight" in document.body.style',
+          code: 'bcd.testCSSProperty("font-weight")',
           exposure: ['Window']
         },
         'css.properties.grid': {
-          code: '"grid" in document.body.style',
+          code: 'bcd.testCSSProperty("grid")',
           exposure: ['Window']
         },
         'css.properties.zoom': {
-          code: '"zoom" in document.body.style',
+          code: 'bcd.testCSSProperty("zoom")',
           exposure: ['Window']
         }
       });
@@ -1528,47 +1545,6 @@
       },
       'javascript.builtins.BigInt.BigInt': {
         code: '(function() {\n   BigInt(1); return true;\n})();',
-=======
-    const customCSS = {
-      properties: {
-        'font-family': {
-          __values: ['emoji', 'system-ui'],
-          __additional_values: {
-            historic: ['sans-serif', 'serif']
-          }
-        },
-        zoom: {}
-      }
-    };
-
-    assert.deepEqual(buildCSS(webrefCSS, customCSS), {
-      'css.properties.font-family': {
-        code: 'bcd.testCSSProperty("font-family")',
-        exposure: ['Window']
-      },
-      'css.properties.font-family.emoji': {
-        code: 'bcd.testCSSPropertyValue("font-family", "emoji")',
-        exposure: ['Window']
-      },
-      'css.properties.font-family.historic': {
-        code: 'bcd.testCSSPropertyValue("font-family", "sans-serif") || bcd.testCSSPropertyValue("font-family", "serif")',
-        exposure: ['Window']
-      },
-      'css.properties.font-family.system-ui': {
-        code: 'bcd.testCSSPropertyValue("font-family", "system-ui")',
-        exposure: ['Window']
-      },
-      'css.properties.font-weight': {
-        code: 'bcd.testCSSProperty("font-weight")',
-        exposure: ['Window']
-      },
-      'css.properties.grid': {
-        code: 'bcd.testCSSProperty("grid")',
-        exposure: ['Window']
-      },
-      'css.properties.zoom': {
-        code: 'bcd.testCSSProperty("zoom")',
->>>>>>> 70bb4dc5
         exposure: ['Window']
       }
     });
