--- conflicted
+++ resolved
@@ -952,7 +952,6 @@
       });
     });
 
-<<<<<<< HEAD
     describe('mirror', () => {
       const chromeAndroid86UaString =
         'Mozilla/5.0 (Linux; Android 10; SM-G960U) AppleWebKit/537.36 (KHTML, like Gecko) Chrome/86.0.5112.97 Mobile Safari/537.36';
@@ -1162,7 +1161,8 @@
           );
         });
       });
-=======
+    });
+
     it('does not report a modification when results corroborate existing data', () => {
       const firefox92UaString =
         'Mozilla/5.0 (Macintosh; Intel Mac OS X 10.15; rv:92.0) Gecko/20100101 Firefox/92.0';
@@ -1200,7 +1200,6 @@
 
       assert.equal(modified, false, 'modified');
       assert.deepEqual(finalBcd, initialBcd);
->>>>>>> 6e52a106
     });
   });
 });