--- conflicted
+++ resolved
@@ -10,14 +10,8 @@
 <html lang="en">
   <head>
     <meta charset="utf-8">
-<<<<<<< HEAD
     <meta http-equiv="X-UA-Compatible" content="IE=edge">
-    <meta name="viewport" content="width=device-width, initial-scale=1.0">
-=======
-    <meta http-equiv="Content-Type" content="text/html; charset=utf-8">
-    <meta http-equiv="X-UA-Compatible" content="IE=edge,chrome=1">
     <meta name="viewport" content="width=device-width, initial-scale=1.0, viewport-fit=cover">
->>>>>>> 3be1a696
     <meta name="description" content="Web API and CSS property feature detections to assist the @mdn/browser-compat-data project.">
 
     <!-- Favicon -->
